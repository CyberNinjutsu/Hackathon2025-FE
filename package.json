{
  "name": "blockchain-hackathon",
  "version": "0.1.0",
  "private": true,
  "scripts": {
    "dev": "next dev",
    "build": "next build",
    "start": "next start",
    "lint": "eslint"
  },
  "dependencies": {
<<<<<<< HEAD
    "@radix-ui/react-dialog": "^1.1.15",
    "@radix-ui/react-dropdown-menu": "^2.1.16",
    "@radix-ui/react-label": "^2.1.7",
    "@radix-ui/react-select": "^2.2.6",
    "@radix-ui/react-separator": "^1.1.7",
    "@radix-ui/react-slot": "^1.2.3",
    "@radix-ui/react-switch": "^1.2.6",
=======
    "@radix-ui/react-checkbox": "^1.3.3",
    "@radix-ui/react-dropdown-menu": "^2.1.16",
    "@radix-ui/react-label": "^2.1.7",
    "@radix-ui/react-slot": "^1.2.3",
>>>>>>> d8bcf0df
    "@vercel/analytics": "^1.5.0",
    "class-variance-authority": "^0.7.1",
    "clsx": "^2.1.1",
    "lucide-react": "^0.542.0",
    "next": "15.5.2",
    "next-themes": "^0.4.6",
    "react": "19.1.0",
    "react-dom": "19.1.0",
    "recharts": "^3.1.2",
    "tailwind-merge": "^3.3.1"
  },
  "devDependencies": {
    "@eslint/eslintrc": "^3",
    "@tailwindcss/postcss": "^4",
    "@types/node": "^20",
    "@types/react": "^19",
    "@types/react-dom": "^19",
    "eslint": "^9",
    "eslint-config-next": "15.5.2",
    "tailwindcss": "^4",
    "tw-animate-css": "^1.3.7",
    "typescript": "^5"
  }
}<|MERGE_RESOLUTION|>--- conflicted
+++ resolved
@@ -9,7 +9,6 @@
     "lint": "eslint"
   },
   "dependencies": {
-<<<<<<< HEAD
     "@radix-ui/react-dialog": "^1.1.15",
     "@radix-ui/react-dropdown-menu": "^2.1.16",
     "@radix-ui/react-label": "^2.1.7",
@@ -17,12 +16,7 @@
     "@radix-ui/react-separator": "^1.1.7",
     "@radix-ui/react-slot": "^1.2.3",
     "@radix-ui/react-switch": "^1.2.6",
-=======
     "@radix-ui/react-checkbox": "^1.3.3",
-    "@radix-ui/react-dropdown-menu": "^2.1.16",
-    "@radix-ui/react-label": "^2.1.7",
-    "@radix-ui/react-slot": "^1.2.3",
->>>>>>> d8bcf0df
     "@vercel/analytics": "^1.5.0",
     "class-variance-authority": "^0.7.1",
     "clsx": "^2.1.1",
