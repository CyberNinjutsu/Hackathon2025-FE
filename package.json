{
  "name": "blockchain-hackathon",
  "version": "0.1.0",
  "private": true,
  "scripts": {
    "dev": "next dev",
    "build": "next build",
    "start": "next start",
    "lint": "eslint"
  },
  "dependencies": {
<<<<<<< HEAD
    "@radix-ui/react-avatar": "^1.1.10",
    "@radix-ui/react-label": "^2.1.7",
    "@radix-ui/react-select": "^2.2.6",
    "@radix-ui/react-separator": "^1.1.7",
=======
    "@radix-ui/react-checkbox": "^1.3.3",
    "@radix-ui/react-dropdown-menu": "^2.1.16",
    "@radix-ui/react-label": "^2.1.7",
>>>>>>> d8bcf0df
    "@radix-ui/react-slot": "^1.2.3",
    "@radix-ui/react-switch": "^1.2.6",
    "@radix-ui/react-tabs": "^1.1.13",
    "@vercel/analytics": "^1.5.0",
    "class-variance-authority": "^0.7.1",
    "clsx": "^2.1.1",
    "lucide-react": "^0.542.0",
    "next": "15.5.2",
    "next-themes": "^0.4.6",
    "react": "19.1.0",
    "react-dom": "19.1.0",
    "tailwind-merge": "^3.3.1"
  },
  "devDependencies": {
    "@eslint/eslintrc": "^3",
    "@tailwindcss/postcss": "^4",
    "@types/node": "^20",
    "@types/react": "^19",
    "@types/react-dom": "^19",
    "eslint": "^9",
    "eslint-config-next": "15.5.2",
    "tailwindcss": "^4",
    "tw-animate-css": "^1.3.7",
    "typescript": "^5"
  }
}<|MERGE_RESOLUTION|>--- conflicted
+++ resolved
@@ -9,16 +9,12 @@
     "lint": "eslint"
   },
   "dependencies": {
-<<<<<<< HEAD
     "@radix-ui/react-avatar": "^1.1.10",
     "@radix-ui/react-label": "^2.1.7",
     "@radix-ui/react-select": "^2.2.6",
     "@radix-ui/react-separator": "^1.1.7",
-=======
     "@radix-ui/react-checkbox": "^1.3.3",
     "@radix-ui/react-dropdown-menu": "^2.1.16",
-    "@radix-ui/react-label": "^2.1.7",
->>>>>>> d8bcf0df
     "@radix-ui/react-slot": "^1.2.3",
     "@radix-ui/react-switch": "^1.2.6",
     "@radix-ui/react-tabs": "^1.1.13",
