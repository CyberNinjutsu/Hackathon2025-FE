--- conflicted
+++ resolved
@@ -1,19 +1,3 @@
-<<<<<<< HEAD
-import React from "react";
-
-export default function Footer() {
-  return (
-    <footer className="border-t border-white/10 mt-16 backdrop-blur-md bg-white/5 relative z-10">
-      <div className="container mx-auto px-4 py-8">
-        <div className="text-center text-white/70">
-          <p>
-            &copy; {new Date().getFullYear()} AssetVault. Secure real-world
-            asset tokenization platform.
-          </p>
-          <p className="text-sm mt-2">
-            Powered by blockchain technology and institutional-grade custody
-            solutions
-=======
 import { Coins } from "lucide-react"; // Hoặc một icon phù hợp khác
 import Link from "next/link";
 import React from "react";
@@ -109,7 +93,6 @@
         <div className="border-t border-border py-6 text-center">
           <p className="text-sm text-muted-foreground">
             &copy; {new Date().getFullYear()} Cryptix. All rights reserved.
->>>>>>> f97f699c
           </p>
         </div>
       </div>
