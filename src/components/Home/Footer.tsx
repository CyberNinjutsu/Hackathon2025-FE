import { Coins } from "lucide-react";
import Link from "next/link";
import React from "react";

const footerLinks = [
  {
    title: "Navigation",
    links: [
      { label: "Why DAMS?", href: "#why" },
      { label: "Cryptos", href: "#allcryptos" },
      { label: "How it works", href: "#howitworks" },
      { label: "Testimonials", href: "#testimonials" },
      { label: "FAQ", href: "#faq" },
    ],
  },
  {
<<<<<<< HEAD
    title: "test",
    links: [{ label: "Why DAMS?", href: "#why" }],
  },

  {
=======
>>>>>>> dc2c5d70
    title: "Legal",
    links: [
      { label: "Terms of Service", href: "/terms" },
      { label: "Privacy Policy", href: "/privacy" },
      { label: "Cookie Policy", href: "#" },
    ],
  },
  {
    title: "Support",
    links: [
      { label: "Help Center", href: "/help" },
      { label: "Contact Us", href: "/contact" },
      { label: "Bug Report", href: "/bug-report" },
    ],
  },
  {
    title: "Community",
    links: [
      { label: "Discord", href: "#" },
      { label: "Twitter", href: "#" },
      { label: "Telegram", href: "#" },
      { label: "Reddit", href: "#" },
    ],
  },
];

const FooterLogo = () => (
  <Link href="https://github.com/CyberNinjutsu/Hackathon2025-FE" target="_blank" rel="noopener noreferrer"  className="flex items-center gap-2">
    <Coins className="h-7 w-7 text-primary" />
    <span className="text-xl font-bold text-foreground">DAMS</span>
  </Link>
);

export default function Footer() {
  // Determine grid columns based on number of footer sections
  const getGridCols = () => {
    const byCount: Record<number, string> = {
      1: "grid-cols-1",
      2: "grid-cols-1 sm:grid-cols-2",
      3: "grid-cols-1 sm:grid-cols-2 lg:grid-cols-3",
      4: "grid-cols-1 sm:grid-cols-2 lg:grid-cols-4",
      5: "grid-cols-1 sm:grid-cols-2 lg:grid-cols-5",
      6: "grid-cols-1 sm:grid-cols-2 lg:grid-cols-3 xl:grid-cols-6",
    };
    const count = Math.min(footerLinks.length, 6);
    return byCount[count] ?? "grid-cols-1 sm:grid-cols-2 lg:grid-cols-3";
  };

  return (
    <footer className="border-t border-border">
      <div className="container mx-auto max-w-7xl px-6">
        <div className="grid grid-cols-1 gap-12 py-20 lg:grid-cols-2">
          {/* FooterLogo Column */}
          <div>
            <FooterLogo />
            <p className="my-6 max-w-sm text-muted-foreground">
              Secure, fast, and seamless crypto trading.
            </p>
            <p className="my-6 max-w-sm text-muted-foreground">
<<<<<<< HEAD
              Secure, fast, and seamless crypto trading. DAMS makes digital
              assets effortless.
=======
              DAMS makes digital assets effortless.
>>>>>>> dc2c5d70
            </p>
            <p className="text-sm text-muted-foreground">
              Created by{" "}
              <a
                href="github.com/CyberNinjutsu/Hackathon2025-FE"
                target="_blank"
                rel="noopener noreferrer"
                className="underline hover:text-primary"
              >
                CyberNinjutsu/Hackathon2025
              </a>
            </p>
          </div>

          {/* Dynamic Links Grid */}
          <div className={`grid gap-8 ${getGridCols()}`}>
            {footerLinks.map((section) => (
              <div key={section.title}>
                <h4 className="mb-6 text-lg font-medium text-foreground">
                  {section.title}
                </h4>
                <ul className="space-y-3">
                  {section.links.map((link) => (
                    <li key={link.label}>
                      <Link
                        href={link.href}
                        className="text-muted-foreground transition-colors hover:text-primary"
                      >
                        {link.label}
                      </Link>
                    </li>
                  ))}
                </ul>
              </div>
            ))}
          </div>
        </div>

        <div className="border-t border-border py-6 text-center">
          <p className="text-sm text-muted-foreground">
<<<<<<< HEAD
            &copy; {new Date().getFullYear()} DAMS. All rights reserved.
=======
            &copy; {new Date().getFullYear()} Created by{" "}
            <Link 
              href="github.com/CyberNinjutsu/Hackathon2025-FE" 
              className="hover:underline"
            >
              CyberNinjutsu/Hackathon2025
            </Link>
>>>>>>> dc2c5d70
          </p>
        </div>
      </div>
    </footer>
  );
}<|MERGE_RESOLUTION|>--- conflicted
+++ resolved
@@ -14,14 +14,6 @@
     ],
   },
   {
-<<<<<<< HEAD
-    title: "test",
-    links: [{ label: "Why DAMS?", href: "#why" }],
-  },
-
-  {
-=======
->>>>>>> dc2c5d70
     title: "Legal",
     links: [
       { label: "Terms of Service", href: "/terms" },
@@ -81,12 +73,7 @@
               Secure, fast, and seamless crypto trading.
             </p>
             <p className="my-6 max-w-sm text-muted-foreground">
-<<<<<<< HEAD
-              Secure, fast, and seamless crypto trading. DAMS makes digital
-              assets effortless.
-=======
               DAMS makes digital assets effortless.
->>>>>>> dc2c5d70
             </p>
             <p className="text-sm text-muted-foreground">
               Created by{" "}
@@ -127,9 +114,6 @@
 
         <div className="border-t border-border py-6 text-center">
           <p className="text-sm text-muted-foreground">
-<<<<<<< HEAD
-            &copy; {new Date().getFullYear()} DAMS. All rights reserved.
-=======
             &copy; {new Date().getFullYear()} Created by{" "}
             <Link 
               href="github.com/CyberNinjutsu/Hackathon2025-FE" 
@@ -137,7 +121,6 @@
             >
               CyberNinjutsu/Hackathon2025
             </Link>
->>>>>>> dc2c5d70
           </p>
         </div>
       </div>
