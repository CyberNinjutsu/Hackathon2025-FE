import React from "react";
import {
  Accordion,
  AccordionContent,
  AccordionItem,
  AccordionTrigger,
} from "@/components/ui/accordion";
import { Minus, Plus } from "lucide-react";
import WordAnimate from "../WordAnimate";

type FaqItemData = {
  question: string;
  answer: string;
};

const faqData: FaqItemData[] = [
  {
    question: "What is DAMS?",
    answer:
      "DAMS is a premium crypto trading platform designed for seamless, secure, and efficient management of digital assets. We offer instant transactions, optimized fees, and a user-friendly interface.",
  },
  {
    question: "Is DAMS secure?",
    answer:
      "Yes, security is our top priority. We use state-of-the-art encryption, multi-factor authentication, and cold storage solutions to protect your assets around the clock.",
  },
  {
    question: "Which cryptocurrencies are supported?",
    answer:
      "We support all major cryptocurrencies including Bitcoin (BTC), Ethereum (ETH), Solana (SOL), and many more. Our list is constantly expanding based on user demand and market trends.",
  },
  {
    question: "How can I contact support?",
    answer:
      "Our support team is available 24/7. You can reach us via the contact form on our website, email us at support@DAMS.com, or use the live chat feature within the platform for immediate assistance.",
  },
];

const FaqIcon = () => (
  <div className="relative h-6 w-6">
    <Plus className="absolute h-6 w-6 transition-transform duration-300 group-data-[state=open]:rotate-90 group-data-[state=open]:scale-0" />
    <Minus className="absolute h-6 w-6 scale-0 transition-transform duration-300 group-data-[state=open]:rotate-0 group-data-[state=open]:scale-100" />
  </div>
);

export default function Faq() {
  const middleIndex = Math.ceil(faqData.length / 2);
  const firstColumn = faqData.slice(0, middleIndex);
  const secondColumn = faqData.slice(middleIndex);

  const FaqColumn = ({ items }: { items: FaqItemData[] }) => (
    <Accordion type="single" collapsible className="w-full">
      {items.map((faq, index) => (
        <AccordionItem
          key={index}
          value={`item-${index}`}
          className="mb-4 rounded-2xl border bg-card px-6" // Tạo kiểu card cho từng item
        >
          <AccordionTrigger className="group text-left text-lg font-medium hover:no-underline">
            <WordAnimate className="flex-1 pr-4">{faq.question}</WordAnimate>{" "}
            <FaqIcon />
          </AccordionTrigger>
          <AccordionContent className="pt-2 text-base text-muted-foreground">
            {faq.answer}
          </AccordionContent>
        </AccordionItem>
      ))}
    </Accordion>
  );

  return (
    <section id="faq" className=" py-20 sm:py-24">
      <div className="container mx-auto max-w-7xl px-6">
        {/* === Header của Section === */}
        <div className="mx-auto max-w-3xl text-center">
<<<<<<< HEAD
          <h2 className="text-4xl font-bold tracking-tight text-foreground sm:text-5xl">
            <WordAnimate>Your Questions, Answered</WordAnimate>
          </h2>
          <p className="mt-6 text-lg leading-8 text-muted-foreground">
            <WordAnimate>
              Find everything you need to know about DAMS, from security to
            </WordAnimate>
            <WordAnimate> supported assets.</WordAnimate>
          </p>
=======
          <WordAnimate
            as="h2"
            className="text-4xl font-bold tracking-tight text-foreground sm:text-5xl"
          >
            Your Questions, Answered
          </WordAnimate>
          <WordAnimate
            as="p"
            className="mt-6 text-lg leading-8 text-muted-foreground"
          >
            Find everything you need to know about DAMS, from security to supported assets.
          </WordAnimate>
>>>>>>> dc2c5d70
        </div>
        <div className="mt-16 grid grid-cols-1 gap-x-8 gap-y-4 lg:grid-cols-2">
          <FaqColumn items={firstColumn} />
          <FaqColumn items={secondColumn} />
        </div>
      </div>
    </section>
  );
}<|MERGE_RESOLUTION|>--- conflicted
+++ resolved
@@ -73,17 +73,6 @@
       <div className="container mx-auto max-w-7xl px-6">
         {/* === Header của Section === */}
         <div className="mx-auto max-w-3xl text-center">
-<<<<<<< HEAD
-          <h2 className="text-4xl font-bold tracking-tight text-foreground sm:text-5xl">
-            <WordAnimate>Your Questions, Answered</WordAnimate>
-          </h2>
-          <p className="mt-6 text-lg leading-8 text-muted-foreground">
-            <WordAnimate>
-              Find everything you need to know about DAMS, from security to
-            </WordAnimate>
-            <WordAnimate> supported assets.</WordAnimate>
-          </p>
-=======
           <WordAnimate
             as="h2"
             className="text-4xl font-bold tracking-tight text-foreground sm:text-5xl"
@@ -96,7 +85,6 @@
           >
             Find everything you need to know about DAMS, from security to supported assets.
           </WordAnimate>
->>>>>>> dc2c5d70
         </div>
         <div className="mt-16 grid grid-cols-1 gap-x-8 gap-y-4 lg:grid-cols-2">
           <FaqColumn items={firstColumn} />
