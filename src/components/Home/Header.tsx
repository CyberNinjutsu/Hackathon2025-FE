"use client";

import { useState, useEffect } from "react";
import Link from "next/link";
import Image from "next/image";
import { Menu, X, LogOut, User, LayoutDashboard, Settings } from "lucide-react";
import { Button } from "@/components/ui/button";
import { cn } from "@/lib/utils";
import { useRouter } from "next/navigation";
import images from "@/assets/iconheader.png";
import {
  DropdownMenuContent,
  DropdownMenuItem,
  DropdownMenu,
  DropdownMenuLabel,
  DropdownMenuSeparator,
  DropdownMenuTrigger,
} from "@/components/ui/dropdown-menu";
import { useAuth } from "@/lib/AuthContext";

import { Avatar, AvatarFallback } from "@/components/ui/avatar";

const navLinks = [
  { label: "Why Cryptix?", href: "#why" },
  { label: "Cryptos", href: "#allcryptos" },
  { label: "How it works", href: "#howitworks" },
  { label: "Testimonials", href: "#testimonials" },
  { label: "FAQ", href: "#faq" },
];

const Logo = () => (
  <Link href="/" className="flex items-center gap-2">
    <Image src={images} alt="Logo" className="h-7 w-7 text-primary" />
    <span className="text-xl font-bold text-foreground">Cryptix</span>
  </Link>
);
export default function Header() {
  const router = useRouter();
  const [isOpen, setIsOpen] = useState(false);
  const [isScrolled, setIsScrolled] = useState(false);

  // ✅ Lấy từ AuthContext
  const { publicKey, logout } = useAuth();

  useEffect(() => {
    const handleScroll = () => setIsScrolled(window.scrollY > 10);
    window.addEventListener("scroll", handleScroll);
    return () => window.removeEventListener("scroll", handleScroll);
  }, []);

  const getShortenedKey = (key: string | null) => {
    if (!key) return "";
    return `${key.substring(0, 4)}...${key.substring(key.length - 4)}`;
  };

  return (
    <header
      className={cn(
        "fixed top-0 left-0 z-50 w-full transition-all duration-300",
        isScrolled
          ? "bg-background/90 backdrop-blur-sm border-b border-border"
          : "bg-transparent",
      )}
    >
      <div className="container mx-auto flex h-20 max-w-7xl items-center justify-between px-6">
        <Logo />

        {/* Nav desktop */}
        <nav className="hidden md:flex">
          <ul className="flex items-center gap-8">
            {navLinks.map((link) => (
              <li key={link.href}>
                <Link href={link.href} className="text-sm font-medium text-muted-foreground transition-colors hover:text-primary">
                  {link.label}
                </Link>
              </li>
            ))}
          </ul>
        </nav>

        {/* Actions */}
        <div className="hidden md:flex items-center gap-4">
<<<<<<< HEAD
          <Button variant="ghost" className="rounded-full">
            Connect Wallet
          </Button>
          <Button asChild className="rounded-full">
            <Link href="/register">Sign Up</Link>
          </Button>
=======
          {publicKey ? (
            <DropdownMenu>
              <DropdownMenuTrigger asChild>
                <Button
                  variant="ghost"
                  className="relative h-10 w-10 rounded-full"
                >
                  <Avatar>
                    <AvatarFallback className="bg-primary/20">
                      <User className="h-5 w-5" />
                    </AvatarFallback>
                  </Avatar>
                </Button>
              </DropdownMenuTrigger>
              <DropdownMenuContent className="w-56" align="end">
                <DropdownMenuLabel>
                  <div className="flex flex-col space-y-1">
                    <p className="text-sm font-medium">My Wallet</p>
                    <p className="text-xs text-muted-foreground">
                      {getShortenedKey(publicKey)}
                    </p>
                  </div>
                </DropdownMenuLabel>
                <DropdownMenuSeparator />
                <DropdownMenuItem
                  onClick={() =>
                    publicKey &&
                    router.push("/dashboard")
                  }
                >
                  <LayoutDashboard className="mr-2 h-4 w-4" /> Dashboard
                </DropdownMenuItem>

                <DropdownMenuItem onClick={() => router.push("/settings")}>
                  <Settings className="mr-2 h-4 w-4" /> Settings
                </DropdownMenuItem>

                <DropdownMenuSeparator />

                <DropdownMenuItem onClick={() => router.push("/history")}>
                  <Settings className="mr-2 h-4 w-4" /> History
                </DropdownMenuItem>

                <DropdownMenuSeparator />

                <DropdownMenuItem
                  onClick={logout}
                  className="text-red-500 focus:text-red-500"
                >
                  <LogOut className="mr-2 h-4 w-4" /> Log out
                  
                </DropdownMenuItem>
              </DropdownMenuContent>
            </DropdownMenu>
          ) : (
            <>
              <Button variant="outline" className="rounded-full" asChild>
                <Link href="/login">Connect Wallet</Link>
              </Button>
              <Button asChild className="rounded-full">
                <Link href="/register">Sign Up</Link>
              </Button>
            </>
          )}
>>>>>>> 4e8964e6
        </div>

        {/* Menu mobile toggle */}
        <div className="md:hidden">
          <Button
            variant="ghost"
            size="icon"
            onClick={() => setIsOpen(!isOpen)}
          >
            {isOpen ? <X className="h-6 w-6" /> : <Menu className="h-6 w-6" />}
          </Button>
        </div>
      </div>

      {/* Mobile menu */}
      {isOpen && (
        <div className="md:hidden">
          <div className="absolute top-full left-0 w-full border-t border-border bg-background/95 px-6 pt-4 pb-8">
            <nav className="flex flex-col gap-6">
              {navLinks.map((link) => (
                <Link
                  key={link.href}
                  href={link.href}
                  className="text-lg font-medium text-foreground"
                  onClick={() => setIsOpen(false)}
                >
                  {link.label}
                </Link>
              ))}
              <div className="mt-6 flex flex-col gap-4">
                {publicKey ? (
                  <>
                    <Button
                      variant="secondary"
                      size="lg"
                      onClick={() => {
                        if (publicKey)
                          router.push("/dashboard");
                        setIsOpen(false);
                      }}
                    >
                      Dashboard
                    </Button>
                    <Button variant="destructive" size="lg"
                      onClick={() => {
                        logout();
                        setIsOpen(false);
                      }}
                    >
                      Log Out
                    </Button>
                  </>
                ) : (
                  <>
                    <Button asChild variant="outline" size="lg" className="rounded-full">
                      <Link href="/login" onClick={() => setIsOpen(false)}>
                        Connect Wallet
                      </Link>
                    </Button>
                    <Button asChild className="rounded-full" size="lg">
                      <Link href="/register" onClick={() => setIsOpen(false)}>
                        Sign Up
                      </Link>
                    </Button>
                  </>
                )}
              </div>
            </nav>
          </div>
        </div>
      )}
    </header>
  );
}<|MERGE_RESOLUTION|>--- conflicted
+++ resolved
@@ -59,7 +59,7 @@
         "fixed top-0 left-0 z-50 w-full transition-all duration-300",
         isScrolled
           ? "bg-background/90 backdrop-blur-sm border-b border-border"
-          : "bg-transparent",
+          : "bg-transparent"
       )}
     >
       <div className="container mx-auto flex h-20 max-w-7xl items-center justify-between px-6">
@@ -70,7 +70,10 @@
           <ul className="flex items-center gap-8">
             {navLinks.map((link) => (
               <li key={link.href}>
-                <Link href={link.href} className="text-sm font-medium text-muted-foreground transition-colors hover:text-primary">
+                <Link
+                  href={link.href}
+                  className="text-sm font-medium text-muted-foreground transition-colors hover:text-primary"
+                >
                   {link.label}
                 </Link>
               </li>
@@ -80,14 +83,6 @@
 
         {/* Actions */}
         <div className="hidden md:flex items-center gap-4">
-<<<<<<< HEAD
-          <Button variant="ghost" className="rounded-full">
-            Connect Wallet
-          </Button>
-          <Button asChild className="rounded-full">
-            <Link href="/register">Sign Up</Link>
-          </Button>
-=======
           {publicKey ? (
             <DropdownMenu>
               <DropdownMenuTrigger asChild>
@@ -113,10 +108,7 @@
                 </DropdownMenuLabel>
                 <DropdownMenuSeparator />
                 <DropdownMenuItem
-                  onClick={() =>
-                    publicKey &&
-                    router.push("/dashboard")
-                  }
+                  onClick={() => publicKey && router.push("/dashboard")}
                 >
                   <LayoutDashboard className="mr-2 h-4 w-4" /> Dashboard
                 </DropdownMenuItem>
@@ -138,7 +130,6 @@
                   className="text-red-500 focus:text-red-500"
                 >
                   <LogOut className="mr-2 h-4 w-4" /> Log out
-                  
                 </DropdownMenuItem>
               </DropdownMenuContent>
             </DropdownMenu>
@@ -152,7 +143,6 @@
               </Button>
             </>
           )}
->>>>>>> 4e8964e6
         </div>
 
         {/* Menu mobile toggle */}
@@ -189,14 +179,15 @@
                       variant="secondary"
                       size="lg"
                       onClick={() => {
-                        if (publicKey)
-                          router.push("/dashboard");
+                        if (publicKey) router.push("/dashboard");
                         setIsOpen(false);
                       }}
                     >
                       Dashboard
                     </Button>
-                    <Button variant="destructive" size="lg"
+                    <Button
+                      variant="destructive"
+                      size="lg"
                       onClick={() => {
                         logout();
                         setIsOpen(false);
@@ -207,7 +198,12 @@
                   </>
                 ) : (
                   <>
-                    <Button asChild variant="outline" size="lg" className="rounded-full">
+                    <Button
+                      asChild
+                      variant="outline"
+                      size="lg"
+                      className="rounded-full"
+                    >
                       <Link href="/login" onClick={() => setIsOpen(false)}>
                         Connect Wallet
                       </Link>
