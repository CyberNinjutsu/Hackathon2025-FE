<<<<<<< HEAD
import { ArrowUpDown } from "lucide-react";
import Link from "next/link";
import { Button } from "../ui/button";
=======
"use client";
>>>>>>> f97f699c

import { useState, useEffect } from "react";
import Link from "next/link";
import Image from "next/image";
import { Coins, Menu, X } from "lucide-react";
import { Button } from "@/components/ui/button";
import { cn } from "@/lib/utils";

import images from "@/assets/iconheader.png";
const navLinks = [
  { label: "Why Cryptix?", href: "#why" },
  { label: "Cryptos", href: "#allcryptos" },
  { label: "How it works", href: "#howitworks" },
  { label: "Testimonials", href: "#testimonials" },
  { label: "FAQ", href: "#faq" },
];

// Component Logo để tái sử dụng
const Logo = () => (
  <Link href="/" className="flex items-center gap-2">
    <Image src={images} alt="Logo" className="h-7 w-7 text-primary" />
    <span className="text-xl font-bold text-foreground">Cryptix</span>
  </Link>
);
export default function Header() {
  const [isOpen, setIsOpen] = useState(false);

  const [isScrolled, setIsScrolled] = useState(false);

  useEffect(() => {
    const handleScroll = () => {
      setIsScrolled(window.scrollY > 10);
    };

    // Thêm event listener khi component mount
    window.addEventListener("scroll", handleScroll);

    // Dọn dẹp event listener khi component unmount
    return () => window.removeEventListener("scroll", handleScroll);
  }, []);
  return (
<<<<<<< HEAD
    <header className="border-b border-white/10 backdrop-blur-md bg-white/5">
      <div className="container mx-auto px-4 py-4 flex items-center justify-between">
        {/* Logo Section */}
        <div className="flex items-center space-x-3">
          <div className="w-10 h-10 glass-card flex items-center justify-center">
            <ArrowUpDown className="w-6 h-6 text-purple-300" />
          </div>
          <h1 className="text-2xl font-bold bg-gradient-to-r from-purple-300 to-blue-300 bg-clip-text text-transparent">
            AssetVault
          </h1>
        </div>

        {/* Navigation */}
        <div className="flex items-center space-x-3">
          <Button
            variant="ghost"
            className="glass-button text-white hover:text-white"
          >
            <Link href="/login">Login</Link>
          </Button>

          <Button className="glass-button text-white hover:text-white">
            <Link href="/register">Sign Up</Link>
=======
    // <header className="border-b border-white/10 backdrop-blur-md bg-white/5">
    //   <div className="container mx-auto px-4 py-4 flex items-center justify-between">
    //     {/* Logo Section */}
    //     <div className="flex items-center space-x-3">
    //       <div className="w-10 h-10 glass-card flex items-center justify-center">
    //         <ArrowUpDown className="w-6 h-6 text-purple-300" />
    //       </div>
    //       <h1 className="text-2xl font-bold bg-gradient-to-r from-purple-300 to-blue-300 bg-clip-text text-transparent">
    //         AssetVault
    //       </h1>
    //     </div>

    //     {/* Navigation */}
    //     <div className="flex items-center space-x-3">
    //       <Button
    //         variant="ghost"
    //         className="glass-button text-white hover:text-white"
    //       >
    //         <Link href="/login">Login</Link>
    //       </Button>

    //       <Button className="glass-button text-white hover:text-white">
    //         <Link href="/register">Sign Up</Link>
    //       </Button>
    //     </div>
    //   </div>
    // </header>
    <header
      className={cn(
        "fixed top-0 left-0 z-50 w-full transition-all duration-300",
        isScrolled
          ? "bg-background/90 backdrop-blur-sm border-b border-border"
          : "bg-transparent"
      )}
    >
      <div className="container mx-auto flex h-20 max-w-7xl items-center justify-between px-6">
        <Logo />

        {/* --- Desktop Navigation --- */}
        <nav className="hidden md:flex">
          <ul className="flex items-center gap-8">
            {navLinks.map((link) => (
              <li key={link.href}>
                <Link
                  href={link.href}
                  className="text-sm font-medium text-muted-foreground transition-colors hover:text-primary"
                >
                  {link.label}
                </Link>
              </li>
            ))}
          </ul>
        </nav>

        <div className="hidden md:flex items-center gap-4">
          <Button variant="ghost" className="rounded-full">Connect Wallet</Button>
          <Button asChild className="rounded-full">
            <Link href="/register">Sign Up</Link>
          </Button>
        </div>

        <div className="md:hidden">
          <Button
            variant="ghost"
            size="icon"
            onClick={() => setIsOpen(!isOpen)}
            aria-label="Toggle menu"
          >
            {isOpen ? <X className="h-6 w-6" /> : <Menu className="h-6 w-6" />}
>>>>>>> f97f699c
          </Button>
        </div>
      </div>

      {/* --- MOBILE NAVIGATION MENU (ĐÃ THAY ĐỔI) --- */}
      {isOpen && (
        <div className="md:hidden">
          <div className="absolute top-full left-0 w-full border-t border-border bg-background/95 px-6 pt-4 pb-8">
            <nav className="flex flex-col gap-6">
              {/* Nav links */}
              {navLinks.map((link) => (
                <Link
                  key={link.href}
                  href={link.href}
                  className="text-lg font-medium text-foreground"
                  onClick={() => setIsOpen(false)}
                >
                  {link.label}
                </Link>
              ))}
              {/* Auth actions */}
              <div className="mt-6 flex flex-col gap-4 ">
                <Button variant="ghost" size="lg" className="rounded-full">
                  Connect Wallet
                </Button>
                <Button asChild className="rounded-full" size="lg">
                  <Link href="/register">Sign Up</Link>
                </Button>
              </div>
            </nav>
          </div>
        </div>
      )}
    </header>
  );
}<|MERGE_RESOLUTION|>--- conflicted
+++ resolved
@@ -1,10 +1,4 @@
-<<<<<<< HEAD
-import { ArrowUpDown } from "lucide-react";
-import Link from "next/link";
-import { Button } from "../ui/button";
-=======
 "use client";
->>>>>>> f97f699c
 
 import { useState, useEffect } from "react";
 import Link from "next/link";
@@ -46,31 +40,6 @@
     return () => window.removeEventListener("scroll", handleScroll);
   }, []);
   return (
-<<<<<<< HEAD
-    <header className="border-b border-white/10 backdrop-blur-md bg-white/5">
-      <div className="container mx-auto px-4 py-4 flex items-center justify-between">
-        {/* Logo Section */}
-        <div className="flex items-center space-x-3">
-          <div className="w-10 h-10 glass-card flex items-center justify-center">
-            <ArrowUpDown className="w-6 h-6 text-purple-300" />
-          </div>
-          <h1 className="text-2xl font-bold bg-gradient-to-r from-purple-300 to-blue-300 bg-clip-text text-transparent">
-            AssetVault
-          </h1>
-        </div>
-
-        {/* Navigation */}
-        <div className="flex items-center space-x-3">
-          <Button
-            variant="ghost"
-            className="glass-button text-white hover:text-white"
-          >
-            <Link href="/login">Login</Link>
-          </Button>
-
-          <Button className="glass-button text-white hover:text-white">
-            <Link href="/register">Sign Up</Link>
-=======
     // <header className="border-b border-white/10 backdrop-blur-md bg-white/5">
     //   <div className="container mx-auto px-4 py-4 flex items-center justify-between">
     //     {/* Logo Section */}
@@ -126,7 +95,9 @@
         </nav>
 
         <div className="hidden md:flex items-center gap-4">
-          <Button variant="ghost" className="rounded-full">Connect Wallet</Button>
+          <Button variant="ghost" className="rounded-full">
+            Connect Wallet
+          </Button>
           <Button asChild className="rounded-full">
             <Link href="/register">Sign Up</Link>
           </Button>
@@ -140,7 +111,6 @@
             aria-label="Toggle menu"
           >
             {isOpen ? <X className="h-6 w-6" /> : <Menu className="h-6 w-6" />}
->>>>>>> f97f699c
           </Button>
         </div>
       </div>
