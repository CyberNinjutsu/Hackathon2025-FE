--- conflicted
+++ resolved
@@ -24,15 +24,10 @@
           <p className="text-lg md:text-xl leading-relaxed text-muted-foreground">
             <WordAnimate>
               DAMS offers a seamless, secure experience for managing your
-<<<<<<< HEAD
-              digital assets. Instant transactions, optimized fees, and premium
-              design.
-=======
               digital assets.
             </WordAnimate>
             <WordAnimate>
               Instant transactions, optimized fees, and premium design.
->>>>>>> dc2c5d70
             </WordAnimate>
           </p>
         </div>
@@ -63,18 +58,7 @@
           </div>
         </div>
 
-<<<<<<< HEAD
-        <div className="relative max-w-5xl mx-auto">
-          <Image
-            src={dashboard}
-            alt="DAMS Dashboard Preview"
-            priority
-            className="w-full"
-          />
-        </div>
-=======
     
->>>>>>> dc2c5d70
       </div>
     </section>
   );
