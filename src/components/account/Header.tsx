"use client";

import { useState, useEffect } from "react";
import Link from "next/link";
import Image from "next/image";
import { Menu, X, LogOut, User, LayoutDashboard, Settings, History } from "lucide-react";
import { Button } from "@/components/ui/button";
import { cn } from "@/lib/utils";
import { useRouter } from "next/navigation";
import images from "@/assets/iconheader.png";
import {
  DropdownMenuContent,
  DropdownMenuItem,
  DropdownMenu,
  DropdownMenuLabel,
  DropdownMenuSeparator,
  DropdownMenuTrigger,
} from "@/components/ui/dropdown-menu";
import { useAuth } from "@/lib/AuthContext";
import { toast } from "sonner";
import { Avatar, AvatarFallback } from "@/components/ui/avatar";

// Component Logo
const Logo = () => (
  <Link href="/" className="flex items-center gap-2">
    <Image src={images} alt="Logo" className="h-7 w-7 text-primary" />
    <span className="text-xl font-bold text-foreground">DAMS</span>
  </Link>
);

export default function Header() {
  const router = useRouter();
  const [isOpen, setIsOpen] = useState(false);
  const [isScrolled, setIsScrolled] = useState(false);

  const { publicKey, logout } = useAuth();

  useEffect(() => {
    const handleScroll = () => setIsScrolled(window.scrollY > 10);
    window.addEventListener("scroll", handleScroll);
    return () => window.removeEventListener("scroll", handleScroll);
  }, []);

  // Ngăn cuộn trang khi menu di động đang mở
  useEffect(() => {
    if (isOpen) {
      document.body.style.overflow = "hidden";
    } else {
      document.body.style.overflow = "unset";
    }
    return () => {
      document.body.style.overflow = "unset";
    };
  }, [isOpen]);

  // Hàm rút gọn địa chỉ ví
  const getShortenedKey = (key: string | null) => {
    if (!key) return "";
    return `${key.substring(0, 4)}...${key.substring(key.length - 4)}`;
  };

  // Hàm xử lý điều hướng trên di động và đóng menu
  const handleMobileNavigation = (path: string) => {
    router.push(path);
    setIsOpen(false);
  };

  // Hàm xử lý đăng xuất
  const handleLogout = () => {
    setTimeout(() => {
      logout();
      if (isOpen) {
        setIsOpen(false);
      }
      toast.success("You have been logged out.", {
        style: {
          backgroundColor: "#00ffb21f",
          color: "white",
        },
      });
      router.replace("/");
    });
  };

  return (
    <header
      className={cn(
<<<<<<< HEAD
        "fixed top-0 left-0 z-20 w-full transition-all duration-300",
          isScrolled
          ? "bg-background/90 backdrop-blur-sm border-b border-border"
=======
        "fixed top-0 left-0 z-10 w-full transition-all duration-300",
        isScrolled
          ? "bg-transparent border-b border-border"
>>>>>>> 635800d3
          : "bg-transparent"
      )}
    >
      <div className="container mx-auto flex h-20 max-w-7xl items-center justify-between px-6">
        <Logo />

        {/* Phần hành động (User Actions) cho Desktop */}
        <div className="hidden md:flex items-center gap-4 z-1">
          {publicKey ? (
            <DropdownMenu>
              <DropdownMenuTrigger asChild>
                <Button
                  variant="ghost"
                  className="relative h-10 w-10 rounded-full"
                >
                  <Avatar>
                    <AvatarFallback className="bg-primary/20">
                      <User className="h-5 w-5" />
                    </AvatarFallback>
                  </Avatar>
                </Button>
              </DropdownMenuTrigger>
              <DropdownMenuContent className="w-56" align="end">
                <DropdownMenuLabel>
                  <div className="flex flex-col space-y-1">
                    <p className="text-sm font-medium">My Wallet</p>
                    <p className="text-xs text-muted-foreground">
                      {getShortenedKey(publicKey)}
                    </p>
                  </div>
                </DropdownMenuLabel>
                <DropdownMenuSeparator />
                <DropdownMenuItem onClick={() => router.push("/account")}>
                  <LayoutDashboard className="mr-2 h-4 w-4" /> Account
                </DropdownMenuItem>
                <DropdownMenuItem onClick={() => router.push("/history")}>
                  <History className="mr-2 h-4 w-4" /> History
                </DropdownMenuItem>
                <DropdownMenuSeparator />
                <DropdownMenuItem onClick={() => router.push("/swap")}>
                  <Settings className="mr-2 h-4 w-4" /> Swap Token
                </DropdownMenuItem>
                <DropdownMenuSeparator />
                <DropdownMenuItem onClick={() => router.push("/settings")}>
                  <Settings className="mr-2 h-4 w-4" /> Settings
                </DropdownMenuItem>
                <DropdownMenuItem
                  onClick={handleLogout}
                  className="text-red-500 focus:text-red-500"
                >
                  <LogOut className="mr-2 h-4 w-4" /> Log out
                </DropdownMenuItem>
              </DropdownMenuContent>
            </DropdownMenu>
          ) : (
            <>
              <Button className="rounded-full" asChild>
                <Link href="/login">Connect Wallet</Link>
              </Button>

            </>
          )}
        </div>

        {/* Nút bật/tắt menu cho di động */}
        <div className="md:hidden">
          <Button
            variant="ghost"
            size="icon"
            onClick={() => setIsOpen(!isOpen)}
          >
            {isOpen ? <X className="h-6 w-6" /> : <Menu className="h-6 w-6" />}
          </Button>
        </div>
      </div>

      {/* Menu cho di động */}
      {isOpen && (
        <div className="md:hidden fixed inset-0 top-20 z-40">
          {/* Lớp nền mờ */}
          <div
            className="absolute inset-0 bg-black/20 backdrop-blur-sm"
            onClick={() => setIsOpen(false)}
          />

          {/* Nội dung Menu */}
          <div className="relative h-full bg-transparent border-t border-border">
            <div className="h-full overflow-y-auto px-6 py-8">
              <nav className="flex flex-col">
                <div>
                  {publicKey ? (
                    <div className="space-y-4">
                      <div className="px-3 py-4 bg-muted/30 rounded-lg">
                        <div className="flex items-center gap-3">
                          <Avatar className="h-12 w-12">
                            <AvatarFallback className="bg-primary/20">
                              <User className="h-6 w-6" />
                            </AvatarFallback>
                          </Avatar>
                          <div>
                            <p className="font-medium">My Wallet</p>
                            <p className="text-sm text-muted-foreground">
                              {getShortenedKey(publicKey)}
                            </p>
                          </div>
                        </div>
                      </div>
                      <div className="space-y-2">
                        <button
                          className="w-full flex items-center gap-3 text-left py-4 px-3 rounded-lg hover:bg-muted/50 transition-colors"
                          onClick={() => handleMobileNavigation("/account")}
                        >
                          <LayoutDashboard className="h-5 w-5 text-muted-foreground" />
                          <span className="font-medium">Account</span>
                        </button>
                        <button
                          className="w-full flex items-center gap-3 text-left py-4 px-3 rounded-lg hover:bg-muted/50 transition-colors"
                          onClick={() => handleMobileNavigation("/history")}
                        >
                          <History className="h-5 w-5 text-muted-foreground" />
                          <span className="font-medium">History</span>
                        </button>
                        <button
                          className="w-full flex items-center gap-3 text-left py-4 px-3 rounded-lg hover:bg-muted/50 transition-colors"
                          onClick={() => handleMobileNavigation("/swap")}
                        >
                          <Settings className="h-5 w-5 text-muted-foreground" />
                          <span className="font-medium">Swap Token</span>
                        </button>
                        <button
                          className="w-full flex items-center gap-3 text-left py-4 px-3 rounded-lg hover:bg-muted/50 transition-colors"
                          onClick={() => handleMobileNavigation("/settings")}
                        >
                          <Settings className="h-5 w-5 text-muted-foreground" />
                          <span className="font-medium">Settings</span>
                        </button>
                        <button
                          className="w-full flex items-center gap-3 text-left py-4 px-3 rounded-lg hover:bg-red-50 dark:hover:bg-red-950/20 transition-colors text-red-500"
                          onClick={handleLogout}
                        >
                          <LogOut className="h-5 w-5" />
                          <span className="font-medium">Log out</span>
                        </button>
                      </div>
                    </div>
                  ) : (
                    <div className="space-y-4">
                      <Button asChild size="lg" className="w-full rounded-lg h-12">
                        <Link href="/login" onClick={() => setIsOpen(false)}>
                          Connect Wallet
                        </Link>
                      </Button>
                    </div>
                  )}
                </div>
              </nav>
            </div>
          </div>
        </div>
      )}
    </header>
  );
}<|MERGE_RESOLUTION|>--- conflicted
+++ resolved
@@ -85,15 +85,9 @@
   return (
     <header
       className={cn(
-<<<<<<< HEAD
-        "fixed top-0 left-0 z-20 w-full transition-all duration-300",
-          isScrolled
-          ? "bg-background/90 backdrop-blur-sm border-b border-border"
-=======
         "fixed top-0 left-0 z-10 w-full transition-all duration-300",
         isScrolled
           ? "bg-transparent border-b border-border"
->>>>>>> 635800d3
           : "bg-transparent"
       )}
     >
