import React from "react";
<<<<<<< HEAD
import { Bitcoin, Ethereum } from "./crypto-icons";
=======
import { Bitcoin, Dash, Ethereum, Solana, XRP } from "./crypto-icons";
>>>>>>> 4e8964e6

export type Crypto = {
  name: string;
  ticker: string;
  Icon: React.ElementType;
  price: string;
  change: number;
  iconBgColor: string;
};

// Component to render ETH image as an icon

export const cryptos: Crypto[] = [
  {
    name: "Bitcoin",
    ticker: "BTC",
    Icon: Bitcoin,
    price: "68,420.10",
    change: 1.25,
    iconBgColor: "bg-[#f7931a]",
  },
  {
    name: "Ethereum",
    ticker: "ETH",
    Icon: Ethereum,
    price: "3,510.88",
    change: -0.55,
    iconBgColor: "bg-[#627eea]",
  },
  {
    name: "Solana",
    ticker: "SOL",
    price: "165.72",
    change: 3.1,
<<<<<<< HEAD
    Icon: () => <div className="font-bold text-black">S</div>,
    iconBgColor: "bg-[#00ffa3]",
=======
    Icon: Solana,
    iconBgColor: "bg-[#00ffa249]",
>>>>>>> 4e8964e6
  },
  {
    name: "XRP",
    ticker: "XRP",
    price: "0.489",
    change: -1.2,
<<<<<<< HEAD
    Icon: () => <div className="font-bold text-white">X</div>,
=======
    Icon: XRP,
>>>>>>> 4e8964e6
    iconBgColor: "bg-[#23292f]",
  },
  {
    name: "Dash",
    ticker: "DASH",
    price: "28.15",
    change: 2.5,
<<<<<<< HEAD
    Icon: () => <div className="font-bold text-white">D</div>,
=======
    Icon: Dash,
>>>>>>> 4e8964e6
    iconBgColor: "bg-[#008ce7]",
  },
];<|MERGE_RESOLUTION|>--- conflicted
+++ resolved
@@ -1,9 +1,5 @@
 import React from "react";
-<<<<<<< HEAD
-import { Bitcoin, Ethereum } from "./crypto-icons";
-=======
 import { Bitcoin, Dash, Ethereum, Solana, XRP } from "./crypto-icons";
->>>>>>> 4e8964e6
 
 export type Crypto = {
   name: string;
@@ -38,24 +34,15 @@
     ticker: "SOL",
     price: "165.72",
     change: 3.1,
-<<<<<<< HEAD
-    Icon: () => <div className="font-bold text-black">S</div>,
-    iconBgColor: "bg-[#00ffa3]",
-=======
     Icon: Solana,
     iconBgColor: "bg-[#00ffa249]",
->>>>>>> 4e8964e6
   },
   {
     name: "XRP",
     ticker: "XRP",
     price: "0.489",
     change: -1.2,
-<<<<<<< HEAD
-    Icon: () => <div className="font-bold text-white">X</div>,
-=======
     Icon: XRP,
->>>>>>> 4e8964e6
     iconBgColor: "bg-[#23292f]",
   },
   {
@@ -63,11 +50,7 @@
     ticker: "DASH",
     price: "28.15",
     change: 2.5,
-<<<<<<< HEAD
-    Icon: () => <div className="font-bold text-white">D</div>,
-=======
     Icon: Dash,
->>>>>>> 4e8964e6
     iconBgColor: "bg-[#008ce7]",
   },
 ];