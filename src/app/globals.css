--- conflicted
+++ resolved
@@ -149,12 +149,16 @@
 @layer utilities {
   .bg-glow {
     background-color: #08070e;
-    background-image: radial-gradient(circle 800px at top -20% left -10%,
+    background-image: radial-gradient(
+        circle 800px at top -20% left -10%,
         rgba(0, 255, 178, 0.08),
-        transparent 70%),
-      radial-gradient(circle 600px at bottom -15% right -10%,
+        transparent 70%
+      ),
+      radial-gradient(
+        circle 600px at bottom -15% right -10%,
         rgba(0, 255, 178, 0.06),
-        transparent 80%);
+        transparent 80%
+      );
     background-attachment: fixed;
     background-repeat: no-repeat;
   }
@@ -222,9 +226,11 @@
   }
 
   .clay-card {
-    background: linear-gradient(145deg,
-        oklch(var(--card) / 0.95),
-        oklch(var(--card) / 0.8));
+    background: linear-gradient(
+      145deg,
+      oklch(var(--card) / 0.95),
+      oklch(var(--card) / 0.8)
+    );
     box-shadow: 20px 20px 60px oklch(var(--muted) / 0.1),
       -20px -20px 60px oklch(var(--background) / 0.8),
       inset 5px 5px 10px oklch(var(--background) / 0.3),
@@ -234,9 +240,11 @@
   }
 
   .clay-button {
-    background: linear-gradient(145deg,
-        oklch(var(--primary) / 0.9),
-        oklch(var(--primary) / 0.7));
+    background: linear-gradient(
+      145deg,
+      oklch(var(--primary) / 0.9),
+      oklch(var(--primary) / 0.7)
+    );
     box-shadow: 8px 8px 16px oklch(var(--muted) / 0.2),
       -8px -8px 16px oklch(var(--background) / 0.5);
     transition: all 0.3s ease;
@@ -249,9 +257,11 @@
   }
 
   .clay-input {
-    background: linear-gradient(145deg,
-        oklch(var(--input) / 0.8),
-        oklch(var(--input) / 0.95));
+    background: linear-gradient(
+      145deg,
+      oklch(var(--input) / 0.8),
+      oklch(var(--input) / 0.95)
+    );
     box-shadow: inset 8px 8px 16px oklch(var(--muted) / 0.1),
       inset -8px -8px 16px oklch(var(--background) / 0.8);
     border: 1px solid oklch(var(--border) / 0.5);
@@ -364,30 +374,40 @@
   }
 
   .homepage-container::before {
-    background: radial-gradient(600px 600px at 8% 12%,
+    background: radial-gradient(
+        600px 600px at 8% 12%,
         rgba(0, 255, 178, 0.09),
-        transparent 70%),
-      radial-gradient(500px 500px at 92% 18%,
+        transparent 70%
+      ),
+      radial-gradient(
+        500px 500px at 92% 18%,
         rgba(0, 255, 178, 0.07),
-        transparent 75%),
-      radial-gradient(700px 700px at 15% 85%,
+        transparent 75%
+      ),
+      radial-gradient(
+        700px 700px at 15% 85%,
         rgba(0, 255, 178, 0.055),
-        transparent 80%),
-      radial-gradient(520px 520px at 88% 88%,
+        transparent 80%
+      ),
+      radial-gradient(
+        520px 520px at 88% 88%,
         rgba(0, 255, 178, 0.045),
-        transparent 80%);
+        transparent 80%
+      );
     filter: blur(2px);
     animation: none;
     opacity: 0.45;
   }
 
   .homepage-container::after {
-    background: linear-gradient(115deg,
-        rgba(0, 255, 178, 0) 10%,
-        rgba(0, 255, 178, 0.08) 35%,
-        rgba(0, 255, 178, 0.12) 50%,
-        rgba(0, 255, 178, 0.08) 65%,
-        rgba(0, 255, 178, 0) 90%);
+    background: linear-gradient(
+      115deg,
+      rgba(0, 255, 178, 0) 10%,
+      rgba(0, 255, 178, 0.08) 35%,
+      rgba(0, 255, 178, 0.12) 50%,
+      rgba(0, 255, 178, 0.08) 65%,
+      rgba(0, 255, 178, 0) 90%
+    );
     mix-blend-mode: screen;
     transform: translate3d(0, 0, 0);
     background-size: 200% 200%;
@@ -420,23 +440,12 @@
 }
 
 .custom-scrollbar::-webkit-scrollbar-thumb {
-<<<<<<< HEAD
-  background: linear-gradient(to bottom right,
-      #0f172a,
-      /* slate-900 */
-      #581c87,
-      /* purple-900 */
-      #0f172a
-      /* slate-900 */
-    );
-=======
   background: linear-gradient(
     to bottom right,
     #0f172a,
     /* slate-900 */ #00ffb2,
     /* purple-900 */ #0f172a /* slate-900 */
   );
->>>>>>> dc2c5d70
   color: var(--foreground);
   border-radius: 9999px;
 }
@@ -451,7 +460,6 @@
 }
 
 @keyframes float {
-
   0%,
   100% {
     transform: translateY(0px);
@@ -460,21 +468,4 @@
   50% {
     transform: translateY(-10px);
   }
-}
-
-
-/* Dùng cho Chrome, Edge, Safari */
-::-webkit-scrollbar {
-  display: none;
-}
-
-/* Dùng cho Firefox */
-html {
-  scrollbar-width: none;
-  /* ẩn scrollbar */
-}
-
-/* Dùng cho IE, Edge cũ */
-html {
-  -ms-overflow-style: none;
 }