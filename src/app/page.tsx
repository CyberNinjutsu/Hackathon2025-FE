--- conflicted
+++ resolved
@@ -1,23 +1,3 @@
-<<<<<<< HEAD
-import Feature from "@/components/Home/Feature";
-import Footer from "@/components/Home/Footer";
-import Header from "@/components/Home/Header";
-import HeroSection from "@/components/Home/HeroSection";
-import PopularAsset from "@/components/Home/PopularAsset";
-
-export default function TokenExchangePage() {
-  return (
-    <div className="min-h-screen bg-gradient-to-br from-slate-900 via-purple-900 to-slate-900 text-foreground relative overflow-hidden">
-      <div className="absolute inset-0 bg-[radial-gradient(circle_at_50%_50%,rgba(120,119,198,0.3),rgba(255,255,255,0))] pointer-events-none" />
-      <div className="absolute top-0 left-0 w-full h-full bg-[url('data:image/svg+xml,%3Csvg width%3D%2260%22 height%3D%2260%22 viewBox%3D%220 0 60 60%22 xmlns%3D%22http://www.w3.org/2000/svg%22%3E%3Cg fill%3D%22none%22 fillRule%3D%22evenodd%22%3E%3Cg fill%3D%22%239C92AC%22 fillOpacity%3D%220.05%22%3E%3Ccircle cx%3D%2230%22 cy%3D%2230%22 r%3D%222%22/%3E%3C/g%3E%3C/g%3E%3C/svg%3E')] pointer-events-none" />
-
-      <Header />
-      <HeroSection />
-      <Feature />
-      <PopularAsset />
-      <Footer />
-    </div>
-=======
 import Header from "@/components/Home/Header";
 import AllCryptos from "@/components/Home/AllCryptos";
 import CTA from "@/components/Home/CTA";
@@ -32,18 +12,17 @@
 
 export default function TokenExchangePage() {
   return (
-      <>
-        {/* Hero Section */}
-        <HeroSection />
-        <Intro />
-        <Features />
+    <>
+      {/* Hero Section */}
+      <HeroSection />
+      <Intro />
+      <Features />
 
       <AllCryptos />
       <HIW />
       <Testimonials />
       <Faq />
       <CTA />
-      </>
->>>>>>> f97f699c
+    </>
   );
 }