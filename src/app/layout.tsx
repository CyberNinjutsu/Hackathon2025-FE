--- conflicted
+++ resolved
@@ -5,11 +5,8 @@
 import { Analytics } from "@vercel/analytics/next";
 import { Suspense } from "react";
 import "./globals.css";
-<<<<<<< HEAD
-=======
 import Header from "@/components/Home/Header";
 import Footer from "@/components/Home/Footer";
->>>>>>> f97f699c
 
 export const metadata: Metadata = {
   title: "v0 App",
@@ -23,11 +20,7 @@
   children: React.ReactNode;
 }) {
   return (
-<<<<<<< HEAD
-    <html lang="en" className="dark antialiased">
-=======
     <html lang="en" className="dark antialiased" suppressHydrationWarning>
->>>>>>> f97f699c
       <body
         className={`font-sans ${GeistSans.variable} ${GeistMono.variable} custom-scrollbar homepage-container`}
       >
