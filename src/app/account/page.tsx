"use client";

<<<<<<< HEAD
import AssetChart from "@/components/account/AssetChart"
import AssetItem from "@/components/account/AssetItem"
import TransactionItem from "@/components/account/TransactionItem"
import { Badge } from "@/components/ui/badge"
import { Button } from "@/components/ui/button"
import { Card, CardContent, CardHeader, CardTitle } from "@/components/ui/card"
import { getStatusBadge, getTransactionIcon } from "@/utils/Helper"
import { Asset, AssetHistory, Transaction } from "@/utils/Types"
import { ArrowRightIcon, PlusIcon, WalletIcon } from "lucide-react"

// ==== MOCK DATA ====
const assets: Asset[] = [
  {
    id: "1",
    name: "Gold",
    symbol: "GOLD",
    icon: "🥇",
    amount: 2.5,
    value: 15000,
    percentage: 60,
    color: "#ffd700"
  },
  {
    id: "2",
    name: "Real Estate",
    symbol: "RE",
    icon: "🏠",
    amount: 1,
    value: 8000,
    percentage: 32,
    color: "#8b4513"
  },
  {
    id: "3",
    name: "Gemstones",
    symbol: "GEMS",
    icon: "💎",
    amount: 10,
    value: 2000,
    percentage: 8,
    color: "#9932cc"
=======
import { useState } from "react";
import {
  Card,
  CardContent,
  CardDescription,
  CardHeader,
  CardTitle,
} from "@/components/ui/card";
import { Button } from "@/components/ui/button";
import { Input } from "@/components/ui/input";
import { Label } from "@/components/ui/label";
import { Tabs, TabsContent, TabsList, TabsTrigger } from "@/components/ui/tabs";
import { Avatar, AvatarFallback, AvatarImage } from "@/components/ui/avatar";
import { Badge } from "@/components/ui/badge";
import { Separator } from "@/components/ui/separator";
import { Switch } from "@/components/ui/switch";
import { Textarea } from "@/components/ui/textarea";
import {
  Select,
  SelectContent,
  SelectItem,
  SelectTrigger,
  SelectValue,
} from "@/components/ui/select";
import { useRouter } from "next/navigation";
import {
  User,
  Shield,
  Bell,
  Wallet,
  Eye,
  EyeOff,
  Camera,
  Save,
  Smartphone,
  Mail,
  Globe,
  TrendingUp,
  DollarSign,
  ArrowLeft,
} from "lucide-react";

export default function AccountPage() {
  const [showCurrentPassword, setShowCurrentPassword] = useState(false);
  const [showNewPassword, setShowNewPassword] = useState(false);
  const [isEditing, setIsEditing] = useState(false);
  const [profileData, setProfileData] = useState({
    firstName: "John",
    lastName: "Doe",
    email: "john.doe@example.com",
    phone: "+84 123 456 789",
    bio: "Người đam mê blockchain và đầu tư tiền điện tử với hơn 5 năm kinh nghiệm trong quản lý tài sản số.",
    country: "Việt Nam",
    timezone: "UTC+7 (ICT)",
    avatarUrl: "",
  });
  const router = useRouter();
  const handleSaveProfile = () => {
    setIsEditing(false);
  };
  const colors = [
    "bg-red-500",
    "bg-green-500",
    "bg-blue-500",
    "bg-purple-500",
    "bg-yellow-500",
    "bg-pink-500",
    "bg-indigo-500",
  ];
  function hashString(str: string) {
    let hash = 0;
    for (let i = 0; i < str.length; i++) {
      hash = str.charCodeAt(i) + ((hash << 5) - hash);
    }
    return Math.abs(hash);
>>>>>>> f97f699c
  }
]

<<<<<<< HEAD
const transactions: Transaction[] = [
  {
    id: "t1",
    type: "buy",
    description: "Buy Gold",
    timestamp: "2025-09-10 12:30",
    amount: -5000,
    status: "success"
  },
  {
    id: "t2",
    type: "receive",
    description: "Receive Real Estate Investment",
    timestamp: "2025-09-12 14:20",
    amount: 2000,
    status: "pending"
  },
  {
    id: "t3",
    type: "send",
    description: "Sell Gemstones",
    timestamp: "2025-09-14 18:45",
    amount: -1000,
    status: "failed"
=======
  function getColorFromName(name: string) {
    const index = hashString(name) % colors.length;
    return colors[index];
>>>>>>> f97f699c
  }
]

<<<<<<< HEAD
const assetHistory: AssetHistory[] = [
  {
    id: "1",
    name: "Gold",
    color: "#ffd700",
    data: [
      { date: "01", value: 14500 },
      { date: "02", value: 14800 },
      { date: "03", value: 14600 },
      { date: "04", value: 15000 }
    ]
  },
  {
    id: "2",
    name: "Real Estate",
    color: "#8b4513",
    data: [
      { date: "01", value: 7500 },
      { date: "02", value: 7800 },
      { date: "03", value: 7900 },
      { date: "04", value: 8000 }
    ]
  },
  {
    id: "3",
    name: "Gemstones",
    color: "#9932cc",
    data: [
      { date: "01", value: 1800 },
      { date: "02", value: 1900 },
      { date: "03", value: 1950 },
      { date: "04", value: 2000 }
    ]
  }
]

const AccountPage = () => {
  // Calculate total asset value
  const totalBalance = assets.reduce((sum, asset) => sum + asset.value, 0)

  return (
    <div className='min-h-screen bg-gradient-to-br from-gray-900 via-black to-gray-900 text-white'>
      {/* Header */}
      <div className='bg-black/30 backdrop-blur-sm border-b border-gray-800 mb-6'>
        <div className='container mx-auto px-4 py-4 flex justify-between items-center'>
          <h1 className='text-2xl font-bold bg-gradient-to-r from-blue-400 to-cyan-400 bg-clip-text text-transparent'>
            Cryptix
          </h1>
        </div>
      </div>

      {/* Main Content */}
      <div className='container mx-auto px-4 pb-8'>
        {/* Page Title & Overview */}
        <div className='mb-8'>
          <h1 className='text-3xl font-bold mb-2'>Your Account</h1>
          <p className='text-gray-400'>
            Manage your assets and track your transactions
          </p>
        </div>

        {/* Wallet Card - Full Width */}
        <Card className='mb-6 bg-gradient-to-r from-gray-900/50 to-black/50 border-gray-800 backdrop-blur-xl shadow-xl'>
          <CardHeader>
            <CardTitle className='flex items-center justify-between'>
              <div className='flex items-center gap-2'>
                <WalletIcon className='w-5 h-5' />
                <span>Wallet</span>
              </div>
              <div className='flex gap-2'>
                <Button
                  size='sm'
                  className='bg-blue-600 hover:bg-blue-700 text-white'
                >
                  <PlusIcon className='w-4 h-4 mr-1' /> Deposit
                </Button>
              </div>
            </CardTitle>
          </CardHeader>
          <CardContent>
            <div className='text-4xl font-bold mb-2'>
              ${totalBalance.toLocaleString()}
            </div>
            <div className='flex items-center justify-between mb-4'>
              <div className='flex items-center text-green-400'>
                <span className='text-sm'>+5.2% in the last 24h</span>
              </div>
            </div>
            {/* Card Information */}
            <div className='bg-gradient-to-r from-slate-800 via-gray-800 to-slate-900 rounded-lg p-4 text-white border border-gray-700/50 shadow-lg'>
              <div className='flex justify-between items-start mb-3'>
                <div>
                  <p className='text-xs opacity-80'>CARD HOLDER</p>
                  <p className='font-semibold'>[Your Name]</p>
                </div>
                <div className='text-right'>
                  <p className='text-xs opacity-80'>EXPIRES</p>
                  <p className='font-semibold'>12/28</p>
                </div>
              </div>
              <div className='mb-3'>
                <p className='text-xs opacity-80'>CARD NUMBER</p>
                <p className='font-mono text-lg tracking-wider'>**** **** **** 1234</p>
              </div>
              <div className='flex justify-between items-center'>
                <div>
                  <p className='text-xs opacity-80'>BALANCE</p>
                  <p className='font-bold'>${totalBalance.toLocaleString()}</p>
                </div>
                <div className='text-right'>
                  <div className='w-8 h-6 bg-white/20 rounded'></div>
                </div>
              </div>
            </div>
          </CardContent>
        </Card>

        {/* Dashboard Grid - Assets, Transactions, and Chart */}
        <div className='grid grid-cols-1 lg:grid-cols-3 gap-6 lg:items-stretch'>
          {/* Assets - Smaller Column */}
          <div className='lg:col-span-1 flex'>
            <Card className='bg-gradient-to-r from-gray-900/50 to-black/50 border-gray-800 backdrop-blur-xl shadow-xl flex-1 flex flex-col'>
              <CardHeader>
                <CardTitle className='flex items-center justify-between'>
                  <span>Your Assets</span>
                  <Badge
                    variant='outline'
                    className='bg-gray-800/50 text-gray-300 border-gray-700'
                  >
                    {assets.length} assets
                  </Badge>
                </CardTitle>
              </CardHeader>
              <CardContent className='flex-1'>
                <div className='space-y-3'>
                  {assets.map((asset) => (
                    <AssetItem key={asset.id} asset={asset} />
                  ))}
                </div>
              </CardContent>
            </Card>
          </div>

          {/* Transactions - Middle Column */}
          <div className='lg:col-span-1 flex'>
            <Card className='bg-gradient-to-r from-gray-900/50 to-black/50 border-gray-800 backdrop-blur-xl shadow-xl flex-1 flex flex-col'>
              <CardHeader>
                <CardTitle className='flex items-center justify-between'>
                  <span>Recent Transactions</span>
                  <Button
                    variant='ghost'
                    size='sm'
                    className='text-blue-400 hover:text-blue-300 hover:bg-blue-900/20'
                  >
                    View all <ArrowRightIcon className='w-4 h-4 ml-1' />
                  </Button>
                </CardTitle>
              </CardHeader>
              <CardContent className='flex-1'>
                <div className='space-y-3'>
                  {transactions.map((t) => (
                    <TransactionItem
                      key={t.id}
                      transaction={t}
                      getTransactionIcon={getTransactionIcon}
                      getStatusBadge={getStatusBadge}
                    />
                  ))}
                </div>
              </CardContent>
            </Card>
          </div>

          {/* Chart - Right Column */}
          <div className='lg:col-span-1 flex'>
            <Card className='bg-gradient-to-r from-gray-900/50 to-black/50 border-gray-800 backdrop-blur-xl shadow-xl transition-all duration-300 hover:shadow-blue-500/10 flex-1 flex flex-col'>
              <CardHeader>
                <CardTitle className='flex items-center justify-between'>
                  <span>Portfolio Chart</span>
                  <Badge
                    variant='outline'
                    className='bg-gray-800/50 text-gray-300 border-gray-700'
                  >
                    Last 7 days
                  </Badge>
                </CardTitle>
              </CardHeader>
              <CardContent className='flex-1'>
                <AssetChart assetHistory={assetHistory} />
                <div className='flex flex-wrap gap-2 mt-4'>
                  {assetHistory.map((asset) => (
                    <div
                      key={asset.id}
                      className='flex items-center gap-1 bg-gray-800/30 px-2 py-1 rounded-md'
                    >
                      <div
                        className='w-3 h-3 rounded-full'
                        style={{ backgroundColor: asset.color }}
                      ></div>
                      <span className='text-xs'>{asset.name}</span>
                    </div>
                  ))}
                </div>
              </CardContent>
            </Card>
          </div>
        </div>
      </div>
    </div>
  )
}

export default AccountPage
=======
  function getInitials(name: string, locale: "vn" | "en" = "vn") {
    const parts = name.trim().split(/\s+/).filter(Boolean);
    if (parts.length === 0) return "?";

    if (locale === "vn") {
      // Vietnamese: commonly last two tokens are middle + given name
      if (parts.length >= 2) {
        const a = parts[parts.length - 2][0];
        const b = parts[parts.length - 1][0];
        return (a + b).toUpperCase();
      }
      return parts[parts.length - 1][0].toUpperCase();
    } else {
      // English: first and last name
      if (parts.length >= 2) {
        const a = parts[0][0];
        const b = parts[parts.length - 1][0];
        return (a + b).toUpperCase();
      }
      return parts[0][0].toUpperCase();
    }
  }

  return (
    <div className="min-h-screen bg-gradient-to-br from-slate-900 via-purple-900 to-slate-900 text-foreground relative overflow-hidden">
      <div className="absolute top-4 left-4 z-10">
        <Button
          variant="outline"
          className="glass-button text-white"
          onClick={() => router.push('/')}
        >
          <ArrowLeft className="h-4 w-4 mr-2" />
          Quay lại
        </Button>
      </div>
      <div className="absolute inset-0 bg-[radial-gradient(circle_at_50%_50%,rgba(120,119,198,0.3),rgba(255,255,255,0))] pointer-events-none" />
      <div className="absolute top-0 left-0 w-full h-full bg-[url('data:image/svg+xml,%3Csvg width%3D%2260%22 height%3D%2260%22 viewBox%3D%220 0 60 60%22 xmlns%3D%22http://www.w3.org/2000/svg%22%3E%3Cg fill%3D%22none%22 fillRule%3D%22evenodd%22%3E%3Cg fill%3D%22%239C92AC%22 fillOpacity%3D%220.05%22%3E%3Ccircle cx%3D%2230%22 cy%3D%2230%22 r%3D%222%22/%3E%3C/g%3E%3C/g%3E%3C/svg%3E')] pointer-events-none" />

      <div className="relative container mx-auto p-6 max-w-6xl">
        <div className="mb-8">
          <div className="flex flex-col lg:flex-row lg:items-center lg:justify-between gap-6 mb-8">
            <div>
              <h1 className="text-4xl font-bold text-white mb-2">
                Cài Đặt Tài Khoản
              </h1>
              <p className="text-blue-100 text-lg">
                Quản lý thông tin tài khoản và tùy chỉnh cá nhân với phong cách
                hiện đại
              </p>
            </div>

            <div className="flex gap-4">
              <Card className="glass-card">
                <CardContent className="p-4">
                  <div className="flex items-center gap-3">
                    <div className="p-2 bg-purple-500/20 rounded-lg">
                      <TrendingUp className="h-5 w-5 text-purple-300" />
                    </div>
                    <div>
                      <p className="text-sm text-blue-200">Tổng Tài Sản</p>
                      <p className="text-xl font-bold text-white">$24,580</p>
                    </div>
                  </div>
                </CardContent>
              </Card>

              <Card className="glass-card">
                <CardContent className="p-4">
                  <div className="flex items-center gap-3">
                    <div className="p-2 bg-purple-500/20 rounded-lg">
                      <DollarSign className="h-5 w-5 text-purple-300" />
                    </div>
                    <div>
                      <p className="text-sm text-blue-200">Lợi Nhuận 24h</p>
                      <p className="text-xl font-bold text-green-300">
                        +$1,240
                      </p>
                    </div>
                  </div>
                </CardContent>
              </Card>
            </div>
          </div>
        </div>

        <Tabs defaultValue="profile" className="space-y-6">
          <TabsList className="grid w-full grid-cols-4 bg-blue-800/50 backdrop-blur-sm border border-blue-600/30">
            <TabsTrigger
              value="profile"
              className="flex items-center gap-2 text-blue-100 data-[state=active]:bg-purple-600 data-[state=active]:text-white"
            >
              <User className="h-4 w-4" />
              Hồ Sơ
            </TabsTrigger>
            <TabsTrigger
              value="security"
              className="flex items-center gap-2 text-blue-100 data-[state=active]:bg-purple-600 data-[state=active]:text-white"
            >
              <Shield className="h-4 w-4" />
              Bảo Mật
            </TabsTrigger>
            <TabsTrigger
              value="notifications"
              className="flex items-center gap-2 text-blue-100 data-[state=active]:bg-purple-600 data-[state=active]:text-white"
            >
              <Bell className="h-4 w-4" />
              Thông Báo
            </TabsTrigger>
            <TabsTrigger
              value="wallets"
              className="flex items-center gap-2 text-blue-100 data-[state=active]:bg-purple-600 data-[state=active]:text-white"
            >
              <Wallet className="h-4 w-4" />
              Ví Tiền
            </TabsTrigger>
          </TabsList>

          <TabsContent value="profile" className="space-y-6">
            <Card className="glass-card">
              <CardHeader className="border-b border-blue-600/30">
                <CardTitle className="flex items-center justify-between text-2xl text-white">
                  Thông Tin Cá Nhân
                  <Button
                    variant={isEditing ? "default" : "outline"}
                    size="sm"
                    onClick={
                      isEditing ? handleSaveProfile : () => setIsEditing(true)
                    }
                    className={
                      isEditing
                        ? "bg-purple-600 hover:bg-purple-700 text-white"
                        : "border-blue-400 text-white hover:bg-blue-700/50"
                    }
                  >
                    {isEditing ? (
                      <>
                        <Save className="h-4 w-4 mr-2" />
                        Lưu Thay Đổi
                      </>
                    ) : (
                      "Chỉnh Sửa Hồ Sơ"
                    )}
                  </Button>
                </CardTitle>
                <CardDescription className="text-base text-blue-200">
                  Cập nhật thông tin cá nhân và chi tiết hồ sơ của bạn
                </CardDescription>
              </CardHeader>
              <CardContent className="space-y-6 pt-6">
                <div className="flex items-center space-x-4">
                  <Avatar className="h-20 w-20 ring-4 ring-purple-500/30">
                    {profileData.avatarUrl ? (
                      <AvatarImage
                        src={profileData.avatarUrl}
                        alt={`${profileData.firstName} ${profileData.lastName}`}
                      />
                    ) : null}
                    <AvatarFallback
                      className={`text-lg text-white ${getColorFromName(
                        profileData.firstName + " " + profileData.lastName
                      )}`}
                    >
                      {getInitials(
                        profileData.firstName + " " + profileData.lastName,
                        "vn"
                      )}
                    </AvatarFallback>
                  </Avatar>
                  <div className="space-y-2">
                    <Button
                      variant="outline"
                      size="sm"
                      className="bg-blue-700/50 border-blue-400 text-blue-100 hover:bg-blue-600/50"
                    >
                      <Camera className="h-4 w-4 mr-2" />
                      Đổi Ảnh
                    </Button>
                    <p className="text-sm text-blue-300">
                      JPG, PNG hoặc GIF. Dung lượng tối đa 2MB.
                    </p>
                  </div>
                </div>

                <Separator className="bg-blue-600/30" />

                <div className="grid grid-cols-1 md:grid-cols-2 gap-4">
                  <div className="space-y-2">
                    <Label
                      htmlFor="firstName"
                      className="font-medium text-blue-100"
                    >
                      Họ
                    </Label>
                    <Input
                      id="firstName"
                      value={profileData.firstName}
                      onChange={(e) =>
                        setProfileData({
                          ...profileData,
                          firstName: e.target.value,
                        })
                      }
                      disabled={!isEditing}
                      className="glass-input text-white placeholder:text-blue-300"
                    />
                  </div>
                  <div className="space-y-2">
                    <Label
                      htmlFor="lastName"
                      className="font-medium text-blue-100"
                    >
                      Tên
                    </Label>
                    <Input
                      id="lastName"
                      value={profileData.lastName}
                      onChange={(e) =>
                        setProfileData({
                          ...profileData,
                          lastName: e.target.value,
                        })
                      }
                      disabled={!isEditing}
                      className="glass-input text-white placeholder:text-blue-300"
                    />
                  </div>
                  <div className="space-y-2">
                    <Label
                      htmlFor="email"
                      className="font-medium text-blue-100"
                    >
                      Địa Chỉ Email
                    </Label>
                    <Input
                      id="email"
                      type="email"
                      value={profileData.email}
                      onChange={(e) =>
                        setProfileData({
                          ...profileData,
                          email: e.target.value,
                        })
                      }
                      disabled={!isEditing}
                      className="glass-input text-white placeholder:text-blue-300"
                    />
                  </div>
                  <div className="space-y-2">
                    <Label
                      htmlFor="phone"
                      className="font-medium text-blue-100"
                    >
                      Số Điện Thoại
                    </Label>
                    <Input
                      id="phone"
                      value={profileData.phone}
                      onChange={(e) =>
                        setProfileData({
                          ...profileData,
                          phone: e.target.value,
                        })
                      }
                      disabled={!isEditing}
                      className="glass-input text-white placeholder:text-blue-300"
                    />
                  </div>
                  <div className="space-y-2">
                    <Label
                      htmlFor="country"
                      className="font-medium text-blue-100"
                    >
                      Quốc Gia
                    </Label>
                    <Select
                      value={profileData.country}
                      onValueChange={(value) => {
                        if (isEditing) {
                          setProfileData({ ...profileData, country: value });
                        }
                      }}
                      disabled={!isEditing}
                    >
                      <SelectTrigger
                        id="country"
                        aria-label="Quốc Gia"
                        className="glass-input text-white placeholder:text-blue-300"
                      >
                        <SelectValue placeholder="Chọn quốc gia" />
                      </SelectTrigger>
                      <SelectContent className="bg-popover border-blue-600/30 text-blue-100">
                        <SelectItem value="Việt Nam">Việt Nam</SelectItem>
                        <SelectItem value="United States">Hoa Kỳ</SelectItem>
                        <SelectItem value="Canada">Canada</SelectItem>
                        <SelectItem value="United Kingdom">
                          Vương Quốc Anh
                        </SelectItem>
                        <SelectItem value="Germany">Đức</SelectItem>
                        <SelectItem value="France">Pháp</SelectItem>
                      </SelectContent>
                    </Select>
                  </div>
                  <div className="space-y-2">
                    <Label
                      htmlFor="timezone"
                      className="font-medium text-blue-100"
                    >
                      Múi Giờ
                    </Label>
                    <Select
                      value={profileData.timezone}
                      disabled={!isEditing}
                      onValueChange={(value) => {
                        if (isEditing) {
                          setProfileData({ ...profileData, timezone: value });
                        }
                      }}
                    >
                      <SelectTrigger
                        id="timezone"
                        aria-label="Múi Giờ"
                        className="glass-input text-white placeholder:text-blue-300"
                      >
                        <SelectValue placeholder="Chọn múi giờ" />
                      </SelectTrigger>
                      <SelectContent className="bg-popover border-blue-600/30 text-blue-100">
                        <SelectItem value="UTC+7 (ICT)">UTC+7 (ICT)</SelectItem>
                        <SelectItem value="UTC-5 (EST)">UTC-5 (EST)</SelectItem>
                        <SelectItem value="UTC-8 (PST)">UTC-8 (PST)</SelectItem>
                        <SelectItem value="UTC+0 (GMT)">UTC+0 (GMT)</SelectItem>
                        <SelectItem value="UTC+1 (CET)">UTC+1 (CET)</SelectItem>
                      </SelectContent>
                    </Select>
                  </div>
                </div>

                <div className="space-y-2">
                  <Label htmlFor="bio" className="font-medium text-blue-100">
                    Tiểu Sử
                  </Label>
                  <Textarea
                    id="bio"
                    value={profileData.bio}
                    onChange={(e) =>
                      setProfileData({ ...profileData, bio: e.target.value })
                    }
                    disabled={!isEditing}
                    rows={3}
                    placeholder="Hãy kể về bản thân bạn..."
                    className="glass-input text-white placeholder:text-blue-300 resize-none"
                  />
                </div>
              </CardContent>
            </Card>
          </TabsContent>

          <TabsContent value="security" className="space-y-6">
            <Card className="glass-card">
              <CardHeader className="border-b border-blue-600/30">
                <CardTitle className="text-2xl text-white">
                  Mật Khẩu & Xác Thực
                </CardTitle>
                <CardDescription className="text-base text-blue-200">
                  Quản lý mật khẩu và cài đặt bảo mật của bạn
                </CardDescription>
              </CardHeader>
              <CardContent className="space-y-6 pt-6">
                <div className="space-y-4">
                  <div className="space-y-2">
                    <Label
                      htmlFor="currentPassword"
                      className="font-medium text-blue-100"
                    >
                      Mật Khẩu Hiện Tại
                    </Label>
                    <div className="relative">
                      <Input
                        id="currentPassword"
                        type={showCurrentPassword ? "text" : "password"}
                        placeholder="Nhập mật khẩu hiện tại"
                        className="glass-input text-white placeholder:text-blue-300"
                      />
                      <Button
                        type="button"
                        variant="ghost"
                        size="sm"
                        className="absolute right-0 top-0 h-full px-3 py-2 hover:bg-transparent text-blue-100"
                        onClick={() =>
                          setShowCurrentPassword(!showCurrentPassword)
                        }
                        aria-pressed={showCurrentPassword}
                        aria-label={
                          showCurrentPassword
                            ? "Ẩn mật khẩu hiện tại"
                            : "Hiện mật khẩu hiện tại"
                        }
                      >
                        {showCurrentPassword ? (
                          <EyeOff className="h-4 w-4" />
                        ) : (
                          <Eye className="h-4 w-4" />
                        )}
                      </Button>
                    </div>
                  </div>
                  <div className="space-y-2">
                    <Label
                      htmlFor="newPassword"
                      className="font-medium text-blue-100"
                    >
                      Mật Khẩu Mới
                    </Label>
                    <div className="relative">
                      <Input
                        id="newPassword"
                        type={showNewPassword ? "text" : "password"}
                        placeholder="Nhập mật khẩu mới"
                        className="glass-input text-white placeholder:text-blue-300"
                      />
                      <Button
                        type="button"
                        variant="ghost"
                        size="sm"
                        className="absolute right-0 top-0 h-full px-3 py-2 hover:bg-transparent text-blue-100"
                        onClick={() => setShowNewPassword(!showNewPassword)}
                        aria-pressed={showNewPassword}
                        aria-label={
                          showNewPassword
                            ? "Ẩn mật khẩu mới"
                            : "Hiện mật khẩu mới"
                        }
                      >
                        {showNewPassword ? (
                          <EyeOff className="h-4 w-4" />
                        ) : (
                          <Eye className="h-4 w-4" />
                        )}
                      </Button>
                    </div>
                  </div>
                  <div className="space-y-2">
                    <Label
                      htmlFor="confirmPassword"
                      className="font-medium text-blue-100"
                    >
                      Xác Nhận Mật Khẩu Mới
                    </Label>
                    <Input
                      id="confirmPassword"
                      type="password"
                      placeholder="Xác nhận mật khẩu mới"
                      className="glass-input text-white placeholder:text-blue-300"
                    />
                  </div>
                  <Button className="bg-purple-600 hover:bg-purple-700 text-white">
                    Cập Nhật Mật Khẩu
                  </Button>
                </div>

                <Separator className="bg-blue-600/30" />

                <div className="space-y-4">
                  <h4 className="text-lg font-semibold text-white">
                    Xác Thực Hai Yếu Tố
                  </h4>
                  <div className="flex items-center justify-between">
                    <div className="space-y-1">
                      <div className="flex items-center gap-2">
                        <Smartphone className="h-4 w-4 text-white" />
                        <span className="text-sm font-medium text-blue-100">
                          Ứng Dụng Xác Thực
                        </span>
                        <Badge
                          variant="secondary"
                          className="bg-purple-600/20 text-green-300 border-green-400"
                        >
                          Đã Bật
                        </Badge>
                      </div>
                      <p className="text-sm text-blue-300">
                        Sử dụng ứng dụng xác thực để tạo mã xác minh
                      </p>
                    </div>
                    <Switch defaultChecked />
                  </div>
                  <div className="flex items-center justify-between">
                    <div className="space-y-1">
                      <div className="flex items-center gap-2">
                        <Mail className="h-4 w-4 text-blue-300" />
                        <span className="text-sm font-medium text-blue-100">
                          Xác Minh Email
                        </span>
                        <Badge
                          variant="outline"
                          className="bg-purple-600/20 text-white/60 border-white/30"
                        >
                          Đã Tắt
                        </Badge>
                      </div>
                      <p className="text-sm text-blue-300">
                        Nhận mã xác minh qua email
                      </p>
                    </div>
                    <Switch />
                  </div>
                </div>

                <Separator className="bg-blue-600/30" />

                <div className="space-y-4">
                  <h4 className="text-lg font-semibold text-white">
                    Phiên Hoạt Động
                  </h4>
                  <div className="space-y-3">
                    <div className="flex items-center justify-between p-3 bg-blue-900/50 rounded-lg">
                      <div className="space-y-1">
                        <div className="flex items-center gap-2">
                          <Globe className="h-4 w-4 text-white" />
                          <span className="text-sm font-medium text-blue-100">
                            Chrome trên Windows
                          </span>
                          <Badge
                            variant="secondary"
                            className="bg-purple-600/20 text-blue-300 border-blue-400"
                          >
                            Hiện Tại
                          </Badge>
                        </div>
                        <p className="text-sm text-blue-300">
                          Hồ Chí Minh, VN • Hoạt động lần cuối: hiện tại
                        </p>
                      </div>
                    </div>
                    <div className="flex items-center justify-between p-3 bg-blue-900/50 rounded-lg">
                      <div className="space-y-1">
                        <div className="flex items-center gap-2">
                          <Smartphone className="h-4 w-4 text-blue-300" />
                          <span className="text-sm font-medium text-blue-100">
                            Ứng Dụng Di Động
                          </span>
                        </div>
                        <p className="text-sm text-blue-300">
                          Hồ Chí Minh, VN • Hoạt động lần cuối: 2 giờ trước
                        </p>
                      </div>
                      <Button
                        variant="outline"
                        size="sm"
                        className="bg-blue-700/50 border-blue-400 text-blue-100 hover:bg-blue-600/50"
                      >
                        Thu Hồi
                      </Button>
                    </div>
                  </div>
                </div>
              </CardContent>
            </Card>
          </TabsContent>

          <TabsContent value="notifications" className="space-y-6">
            <Card className="glass-card">
              <CardHeader className="border-b border-blue-600/30">
                <CardTitle className="text-2xl text-white">
                  Tùy Chọn Thông Báo
                </CardTitle>
                <CardDescription className="text-base text-blue-200">
                  Chọn cách bạn muốn nhận thông báo về hoạt động tài khoản
                </CardDescription>
              </CardHeader>
              <CardContent className="space-y-6 pt-6">
                <div className="space-y-4">
                  <h4 className="text-lg font-semibold text-white">
                    Thông Báo Email
                  </h4>
                  <div className="space-y-3">
                    <div className="flex items-center justify-between">
                      <div className="space-y-1">
                        <span className="text-sm font-medium text-blue-100">
                          Cập Nhật Danh Mục Đầu Tư
                        </span>
                        <p className="text-sm text-blue-300">
                          Tóm tắt hàng ngày về hiệu suất danh mục của bạn
                        </p>
                      </div>
                      <Switch defaultChecked />
                    </div>
                    <div className="flex items-center justify-between">
                      <div className="space-y-1">
                        <span className="text-sm font-medium text-blue-100">
                          Cảnh Báo Giao Dịch
                        </span>
                        <p className="text-sm text-blue-300">
                          Thông báo cho các giao dịch gửi và nhận
                        </p>
                      </div>
                      <Switch defaultChecked />
                    </div>
                    <div className="flex items-center justify-between">
                      <div className="space-y-1">
                        <span className="text-sm font-medium text-blue-100">
                          Cảnh Báo Bảo Mật
                        </span>
                        <p className="text-sm text-blue-300">
                          Thông báo bảo mật quan trọng và cảnh báo đăng nhập
                        </p>
                      </div>
                      <Switch defaultChecked />
                    </div>
                    <div className="flex items-center justify-between">
                      <div className="space-y-1">
                        <span className="text-sm font-medium text-blue-100">
                          Cập Nhật Marketing
                        </span>
                        <p className="text-sm text-blue-300">
                          Cập nhật sản phẩm và nội dung khuyến mại
                        </p>
                      </div>
                      <Switch />
                    </div>
                  </div>
                </div>

                <Separator className="bg-blue-600/30" />

                <div className="space-y-4">
                  <h4 className="text-lg font-semibold text-white">
                    Thông Báo Đẩy
                  </h4>
                  <div className="space-y-3">
                    <div className="flex items-center justify-between">
                      <div className="space-y-1">
                        <span className="text-sm font-medium text-blue-100">
                          Cảnh Báo Giá
                        </span>
                        <p className="text-sm text-blue-300">
                          Thông báo khi tài sản của bạn đạt mức giá mục tiêu
                        </p>
                      </div>
                      <Switch defaultChecked />
                    </div>
                    <div className="flex items-center justify-between">
                      <div className="space-y-1">
                        <span className="text-sm font-medium text-blue-100">
                          Giao Dịch Lớn
                        </span>
                        <p className="text-sm text-blue-300">
                          Cảnh báo cho giao dịch trên $1,000
                        </p>
                      </div>
                      <Switch />
                    </div>
                  </div>
                </div>
              </CardContent>
            </Card>
          </TabsContent>

          <TabsContent value="wallets" className="space-y-6">
            <Card className="glass-card">
              <CardHeader className="border-b border-blue-600/30">
                <CardTitle className="text-2xl text-white">
                  Ví Đã Kết Nối
                </CardTitle>
                <CardDescription className="text-base text-blue-200">
                  Quản lý các ví tiền điện tử đã kết nối của bạn
                </CardDescription>
              </CardHeader>
              <CardContent className="space-y-6 pt-6">
                <div className="space-y-4">
                  <div className="flex items-center justify-between p-4 bg-blue-900/50 rounded-lg">
                    <div className="flex items-center space-x-4">
                      <div className="w-10 h-10 bg-purple-500/20 rounded-full flex items-center justify-center">
                        <Wallet className="h-5 w-5 text-white" />
                      </div>
                      <div className="space-y-1">
                        <div className="flex items-center gap-2">
                          <span className="font-medium text-blue-100">
                            Ví MetaMask
                          </span>
                          <Badge
                            variant="secondary"
                            className="bg-purple-600/20 text-blue-300 border-blue-400"
                          >
                            Chính
                          </Badge>
                        </div>
                        <p className="text-sm text-blue-300">
                          0x742d...4c2f • Kết nối 3 tháng trước
                        </p>
                      </div>
                    </div>
                    <Button
                      variant="outline"
                      size="sm"
                      className="bg-blue-700/50 border-blue-400 text-blue-100 hover:bg-blue-600/50"
                    >
                      Quản Lý
                    </Button>
                  </div>

                  <div className="flex items-center justify-between p-4 bg-blue-900/50 rounded-lg">
                    <div className="flex items-center space-x-4">
                      <div className="w-10 h-10 bg-blue-500/20 rounded-full flex items-center justify-center">
                        <Wallet className="h-5 w-5 text-white" />
                      </div>
                      <div className="space-y-1">
                        <span className="font-medium text-blue-100">
                          Ví Coinbase
                        </span>
                        <p className="text-sm text-blue-300">
                          0x8a3b...7e9d • Kết nối 1 tháng trước
                        </p>
                      </div>
                    </div>
                    <Button
                      variant="outline"
                      size="sm"
                      className="bg-blue-700/50 border-blue-400 text-blue-100 hover:bg-blue-600/50"
                    >
                      Quản Lý
                    </Button>
                  </div>

                  <Button
                    variant="outline"
                    className="w-full bg-blue-700/50 border-blue-400 text-blue-100 hover:bg-blue-600/50"
                  >
                    <Wallet className="h-4 w-4 mr-2" />
                    Kết Nối Ví Mới
                  </Button>
                </div>

                <Separator className="bg-blue-600/30" />

                <div className="space-y-4">
                  <h4 className="text-lg font-semibold text-white">
                    Tùy Chọn Ví
                  </h4>
                  <div className="space-y-3">
                    <div className="flex items-center justify-between">
                      <div className="space-y-1">
                        <span className="text-sm font-medium text-blue-100">
                          Tự Động Đồng Bộ Số Dư
                        </span>
                        <p className="text-sm text-blue-300">
                          Tự động cập nhật số dư ví mỗi 5 phút
                        </p>
                      </div>
                      <Switch defaultChecked />
                    </div>
                    <div className="flex items-center justify-between">
                      <div className="space-y-1">
                        <span className="text-sm font-medium text-blue-100">
                          Ẩn Số Dư Nhỏ
                        </span>
                        <p className="text-sm text-blue-300">
                          Ẩn tài sản có giá trị dưới $1
                        </p>
                      </div>
                      <Switch />
                    </div>
                  </div>
                </div>
              </CardContent>
            </Card>
          </TabsContent>
        </Tabs>
      </div>
    </div>
  );
}
>>>>>>> f97f699c
<|MERGE_RESOLUTION|>--- conflicted
+++ resolved
@@ -1,15 +1,14 @@
 "use client";
 
-<<<<<<< HEAD
-import AssetChart from "@/components/account/AssetChart"
-import AssetItem from "@/components/account/AssetItem"
-import TransactionItem from "@/components/account/TransactionItem"
-import { Badge } from "@/components/ui/badge"
-import { Button } from "@/components/ui/button"
-import { Card, CardContent, CardHeader, CardTitle } from "@/components/ui/card"
-import { getStatusBadge, getTransactionIcon } from "@/utils/Helper"
-import { Asset, AssetHistory, Transaction } from "@/utils/Types"
-import { ArrowRightIcon, PlusIcon, WalletIcon } from "lucide-react"
+import AssetChart from "@/components/account/AssetChart";
+import AssetItem from "@/components/account/AssetItem";
+import TransactionItem from "@/components/account/TransactionItem";
+import { Badge } from "@/components/ui/badge";
+import { Button } from "@/components/ui/button";
+import { Card, CardContent, CardHeader, CardTitle } from "@/components/ui/card";
+import { getStatusBadge, getTransactionIcon } from "@/utils/Helper";
+import { Asset, AssetHistory, Transaction } from "@/utils/Types";
+import { ArrowRightIcon, PlusIcon, WalletIcon } from "lucide-react";
 
 // ==== MOCK DATA ====
 const assets: Asset[] = [
@@ -21,7 +20,7 @@
     amount: 2.5,
     value: 15000,
     percentage: 60,
-    color: "#ffd700"
+    color: "#ffd700",
   },
   {
     id: "2",
@@ -31,7 +30,7 @@
     amount: 1,
     value: 8000,
     percentage: 32,
-    color: "#8b4513"
+    color: "#8b4513",
   },
   {
     id: "3",
@@ -41,88 +40,10 @@
     amount: 10,
     value: 2000,
     percentage: 8,
-    color: "#9932cc"
-=======
-import { useState } from "react";
-import {
-  Card,
-  CardContent,
-  CardDescription,
-  CardHeader,
-  CardTitle,
-} from "@/components/ui/card";
-import { Button } from "@/components/ui/button";
-import { Input } from "@/components/ui/input";
-import { Label } from "@/components/ui/label";
-import { Tabs, TabsContent, TabsList, TabsTrigger } from "@/components/ui/tabs";
-import { Avatar, AvatarFallback, AvatarImage } from "@/components/ui/avatar";
-import { Badge } from "@/components/ui/badge";
-import { Separator } from "@/components/ui/separator";
-import { Switch } from "@/components/ui/switch";
-import { Textarea } from "@/components/ui/textarea";
-import {
-  Select,
-  SelectContent,
-  SelectItem,
-  SelectTrigger,
-  SelectValue,
-} from "@/components/ui/select";
-import { useRouter } from "next/navigation";
-import {
-  User,
-  Shield,
-  Bell,
-  Wallet,
-  Eye,
-  EyeOff,
-  Camera,
-  Save,
-  Smartphone,
-  Mail,
-  Globe,
-  TrendingUp,
-  DollarSign,
-  ArrowLeft,
-} from "lucide-react";
-
-export default function AccountPage() {
-  const [showCurrentPassword, setShowCurrentPassword] = useState(false);
-  const [showNewPassword, setShowNewPassword] = useState(false);
-  const [isEditing, setIsEditing] = useState(false);
-  const [profileData, setProfileData] = useState({
-    firstName: "John",
-    lastName: "Doe",
-    email: "john.doe@example.com",
-    phone: "+84 123 456 789",
-    bio: "Người đam mê blockchain và đầu tư tiền điện tử với hơn 5 năm kinh nghiệm trong quản lý tài sản số.",
-    country: "Việt Nam",
-    timezone: "UTC+7 (ICT)",
-    avatarUrl: "",
-  });
-  const router = useRouter();
-  const handleSaveProfile = () => {
-    setIsEditing(false);
-  };
-  const colors = [
-    "bg-red-500",
-    "bg-green-500",
-    "bg-blue-500",
-    "bg-purple-500",
-    "bg-yellow-500",
-    "bg-pink-500",
-    "bg-indigo-500",
-  ];
-  function hashString(str: string) {
-    let hash = 0;
-    for (let i = 0; i < str.length; i++) {
-      hash = str.charCodeAt(i) + ((hash << 5) - hash);
-    }
-    return Math.abs(hash);
->>>>>>> f97f699c
-  }
-]
-
-<<<<<<< HEAD
+    color: "#9932cc",
+  },
+];
+
 const transactions: Transaction[] = [
   {
     id: "t1",
@@ -130,7 +51,7 @@
     description: "Buy Gold",
     timestamp: "2025-09-10 12:30",
     amount: -5000,
-    status: "success"
+    status: "success",
   },
   {
     id: "t2",
@@ -138,7 +59,7 @@
     description: "Receive Real Estate Investment",
     timestamp: "2025-09-12 14:20",
     amount: 2000,
-    status: "pending"
+    status: "pending",
   },
   {
     id: "t3",
@@ -146,16 +67,10 @@
     description: "Sell Gemstones",
     timestamp: "2025-09-14 18:45",
     amount: -1000,
-    status: "failed"
-=======
-  function getColorFromName(name: string) {
-    const index = hashString(name) % colors.length;
-    return colors[index];
->>>>>>> f97f699c
-  }
-]
-
-<<<<<<< HEAD
+    status: "failed",
+  },
+];
+
 const assetHistory: AssetHistory[] = [
   {
     id: "1",
@@ -165,8 +80,8 @@
       { date: "01", value: 14500 },
       { date: "02", value: 14800 },
       { date: "03", value: 14600 },
-      { date: "04", value: 15000 }
-    ]
+      { date: "04", value: 15000 },
+    ],
   },
   {
     id: "2",
@@ -176,8 +91,8 @@
       { date: "01", value: 7500 },
       { date: "02", value: 7800 },
       { date: "03", value: 7900 },
-      { date: "04", value: 8000 }
-    ]
+      { date: "04", value: 8000 },
+    ],
   },
   {
     id: "3",
@@ -187,86 +102,88 @@
       { date: "01", value: 1800 },
       { date: "02", value: 1900 },
       { date: "03", value: 1950 },
-      { date: "04", value: 2000 }
-    ]
-  }
-]
+      { date: "04", value: 2000 },
+    ],
+  },
+];
 
 const AccountPage = () => {
   // Calculate total asset value
-  const totalBalance = assets.reduce((sum, asset) => sum + asset.value, 0)
+  const totalBalance = assets.reduce((sum, asset) => sum + asset.value, 0);
 
   return (
-    <div className='min-h-screen bg-gradient-to-br from-gray-900 via-black to-gray-900 text-white'>
+    <div className="min-h-screen bg-gradient-to-br from-gray-900 via-black to-gray-900 text-white">
       {/* Header */}
-      <div className='bg-black/30 backdrop-blur-sm border-b border-gray-800 mb-6'>
-        <div className='container mx-auto px-4 py-4 flex justify-between items-center'>
-          <h1 className='text-2xl font-bold bg-gradient-to-r from-blue-400 to-cyan-400 bg-clip-text text-transparent'>
+      <div className="bg-black/30 backdrop-blur-sm border-b border-gray-800 mb-6">
+        <div className="container mx-auto px-4 py-4 flex justify-between items-center">
+          <h1 className="text-2xl font-bold bg-gradient-to-r from-blue-400 to-cyan-400 bg-clip-text text-transparent">
             Cryptix
           </h1>
         </div>
       </div>
 
       {/* Main Content */}
-      <div className='container mx-auto px-4 pb-8'>
+      <div className="container mx-auto px-4 pb-8">
         {/* Page Title & Overview */}
-        <div className='mb-8'>
-          <h1 className='text-3xl font-bold mb-2'>Your Account</h1>
-          <p className='text-gray-400'>
+        <div className="mb-8">
+          <h1 className="text-3xl font-bold mb-2">Your Account</h1>
+          <p className="text-gray-400">
             Manage your assets and track your transactions
           </p>
         </div>
 
         {/* Wallet Card - Full Width */}
-        <Card className='mb-6 bg-gradient-to-r from-gray-900/50 to-black/50 border-gray-800 backdrop-blur-xl shadow-xl'>
+        <Card className="mb-6 bg-gradient-to-r from-gray-900/50 to-black/50 border-gray-800 backdrop-blur-xl shadow-xl">
           <CardHeader>
-            <CardTitle className='flex items-center justify-between'>
-              <div className='flex items-center gap-2'>
-                <WalletIcon className='w-5 h-5' />
+            <CardTitle className="flex items-center justify-between">
+              <div className="flex items-center gap-2">
+                <WalletIcon className="w-5 h-5" />
                 <span>Wallet</span>
               </div>
-              <div className='flex gap-2'>
+              <div className="flex gap-2">
                 <Button
-                  size='sm'
-                  className='bg-blue-600 hover:bg-blue-700 text-white'
+                  size="sm"
+                  className="bg-blue-600 hover:bg-blue-700 text-white"
                 >
-                  <PlusIcon className='w-4 h-4 mr-1' /> Deposit
+                  <PlusIcon className="w-4 h-4 mr-1" /> Deposit
                 </Button>
               </div>
             </CardTitle>
           </CardHeader>
           <CardContent>
-            <div className='text-4xl font-bold mb-2'>
+            <div className="text-4xl font-bold mb-2">
               ${totalBalance.toLocaleString()}
             </div>
-            <div className='flex items-center justify-between mb-4'>
-              <div className='flex items-center text-green-400'>
-                <span className='text-sm'>+5.2% in the last 24h</span>
+            <div className="flex items-center justify-between mb-4">
+              <div className="flex items-center text-green-400">
+                <span className="text-sm">+5.2% in the last 24h</span>
               </div>
             </div>
             {/* Card Information */}
-            <div className='bg-gradient-to-r from-slate-800 via-gray-800 to-slate-900 rounded-lg p-4 text-white border border-gray-700/50 shadow-lg'>
-              <div className='flex justify-between items-start mb-3'>
+            <div className="bg-gradient-to-r from-slate-800 via-gray-800 to-slate-900 rounded-lg p-4 text-white border border-gray-700/50 shadow-lg">
+              <div className="flex justify-between items-start mb-3">
                 <div>
-                  <p className='text-xs opacity-80'>CARD HOLDER</p>
-                  <p className='font-semibold'>[Your Name]</p>
-                </div>
-                <div className='text-right'>
-                  <p className='text-xs opacity-80'>EXPIRES</p>
-                  <p className='font-semibold'>12/28</p>
-                </div>
-              </div>
-              <div className='mb-3'>
-                <p className='text-xs opacity-80'>CARD NUMBER</p>
-                <p className='font-mono text-lg tracking-wider'>**** **** **** 1234</p>
-              </div>
-              <div className='flex justify-between items-center'>
+                  <p className="text-xs opacity-80">CARD HOLDER</p>
+                  <p className="font-semibold">[Your Name]</p>
+                </div>
+                <div className="text-right">
+                  <p className="text-xs opacity-80">EXPIRES</p>
+                  <p className="font-semibold">12/28</p>
+                </div>
+              </div>
+              <div className="mb-3">
+                <p className="text-xs opacity-80">CARD NUMBER</p>
+                <p className="font-mono text-lg tracking-wider">
+                  **** **** **** 1234
+                </p>
+              </div>
+              <div className="flex justify-between items-center">
                 <div>
-                  <p className='text-xs opacity-80'>BALANCE</p>
-                  <p className='font-bold'>${totalBalance.toLocaleString()}</p>
-                </div>
-                <div className='text-right'>
-                  <div className='w-8 h-6 bg-white/20 rounded'></div>
+                  <p className="text-xs opacity-80">BALANCE</p>
+                  <p className="font-bold">${totalBalance.toLocaleString()}</p>
+                </div>
+                <div className="text-right">
+                  <div className="w-8 h-6 bg-white/20 rounded"></div>
                 </div>
               </div>
             </div>
@@ -274,23 +191,23 @@
         </Card>
 
         {/* Dashboard Grid - Assets, Transactions, and Chart */}
-        <div className='grid grid-cols-1 lg:grid-cols-3 gap-6 lg:items-stretch'>
+        <div className="grid grid-cols-1 lg:grid-cols-3 gap-6 lg:items-stretch">
           {/* Assets - Smaller Column */}
-          <div className='lg:col-span-1 flex'>
-            <Card className='bg-gradient-to-r from-gray-900/50 to-black/50 border-gray-800 backdrop-blur-xl shadow-xl flex-1 flex flex-col'>
+          <div className="lg:col-span-1 flex">
+            <Card className="bg-gradient-to-r from-gray-900/50 to-black/50 border-gray-800 backdrop-blur-xl shadow-xl flex-1 flex flex-col">
               <CardHeader>
-                <CardTitle className='flex items-center justify-between'>
+                <CardTitle className="flex items-center justify-between">
                   <span>Your Assets</span>
                   <Badge
-                    variant='outline'
-                    className='bg-gray-800/50 text-gray-300 border-gray-700'
+                    variant="outline"
+                    className="bg-gray-800/50 text-gray-300 border-gray-700"
                   >
                     {assets.length} assets
                   </Badge>
                 </CardTitle>
               </CardHeader>
-              <CardContent className='flex-1'>
-                <div className='space-y-3'>
+              <CardContent className="flex-1">
+                <div className="space-y-3">
                   {assets.map((asset) => (
                     <AssetItem key={asset.id} asset={asset} />
                   ))}
@@ -298,847 +215,74 @@
               </CardContent>
             </Card>
           </div>
-
-          {/* Transactions - Middle Column */}
-          <div className='lg:col-span-1 flex'>
-            <Card className='bg-gradient-to-r from-gray-900/50 to-black/50 border-gray-800 backdrop-blur-xl shadow-xl flex-1 flex flex-col'>
-              <CardHeader>
-                <CardTitle className='flex items-center justify-between'>
-                  <span>Recent Transactions</span>
-                  <Button
-                    variant='ghost'
-                    size='sm'
-                    className='text-blue-400 hover:text-blue-300 hover:bg-blue-900/20'
+        </div>
+
+        {/* Transactions - Middle Column */}
+        <div className="lg:col-span-1 flex">
+          <Card className="bg-gradient-to-r from-gray-900/50 to-black/50 border-gray-800 backdrop-blur-xl shadow-xl flex-1 flex flex-col">
+            <CardHeader>
+              <CardTitle className="flex items-center justify-between">
+                <span>Recent Transactions</span>
+                <Button
+                  variant="ghost"
+                  size="sm"
+                  className="text-blue-400 hover:text-blue-300 hover:bg-blue-900/20"
+                >
+                  View all <ArrowRightIcon className="w-4 h-4 ml-1" />
+                </Button>
+              </CardTitle>
+            </CardHeader>
+            <CardContent className="flex-1">
+              <div className="space-y-3">
+                {transactions.map((t) => (
+                  <TransactionItem
+                    key={t.id}
+                    transaction={t}
+                    getTransactionIcon={getTransactionIcon}
+                    getStatusBadge={getStatusBadge}
+                  />
+                ))}
+              </div>
+            </CardContent>
+          </Card>
+        </div>
+
+        {/* Chart - Right Column */}
+        <div className="lg:col-span-1 flex">
+          <Card className="bg-gradient-to-r from-gray-900/50 to-black/50 border-gray-800 backdrop-blur-xl shadow-xl transition-all duration-300 hover:shadow-blue-500/10 flex-1 flex flex-col">
+            <CardHeader>
+              <CardTitle className="flex items-center justify-between">
+                <span>Portfolio Chart</span>
+                <Badge
+                  variant="outline"
+                  className="bg-gray-800/50 text-gray-300 border-gray-700"
+                >
+                  Last 7 days
+                </Badge>
+              </CardTitle>
+            </CardHeader>
+            <CardContent className="flex-1">
+              <AssetChart assetHistory={assetHistory} />
+              <div className="flex flex-wrap gap-2 mt-4">
+                {assetHistory.map((asset) => (
+                  <div
+                    key={asset.id}
+                    className="flex items-center gap-1 bg-gray-800/30 px-2 py-1 rounded-md"
                   >
-                    View all <ArrowRightIcon className='w-4 h-4 ml-1' />
-                  </Button>
-                </CardTitle>
-              </CardHeader>
-              <CardContent className='flex-1'>
-                <div className='space-y-3'>
-                  {transactions.map((t) => (
-                    <TransactionItem
-                      key={t.id}
-                      transaction={t}
-                      getTransactionIcon={getTransactionIcon}
-                      getStatusBadge={getStatusBadge}
-                    />
-                  ))}
-                </div>
-              </CardContent>
-            </Card>
-          </div>
-
-          {/* Chart - Right Column */}
-          <div className='lg:col-span-1 flex'>
-            <Card className='bg-gradient-to-r from-gray-900/50 to-black/50 border-gray-800 backdrop-blur-xl shadow-xl transition-all duration-300 hover:shadow-blue-500/10 flex-1 flex flex-col'>
-              <CardHeader>
-                <CardTitle className='flex items-center justify-between'>
-                  <span>Portfolio Chart</span>
-                  <Badge
-                    variant='outline'
-                    className='bg-gray-800/50 text-gray-300 border-gray-700'
-                  >
-                    Last 7 days
-                  </Badge>
-                </CardTitle>
-              </CardHeader>
-              <CardContent className='flex-1'>
-                <AssetChart assetHistory={assetHistory} />
-                <div className='flex flex-wrap gap-2 mt-4'>
-                  {assetHistory.map((asset) => (
                     <div
-                      key={asset.id}
-                      className='flex items-center gap-1 bg-gray-800/30 px-2 py-1 rounded-md'
-                    >
-                      <div
-                        className='w-3 h-3 rounded-full'
-                        style={{ backgroundColor: asset.color }}
-                      ></div>
-                      <span className='text-xs'>{asset.name}</span>
-                    </div>
-                  ))}
-                </div>
-              </CardContent>
-            </Card>
-          </div>
-        </div>
-      </div>
-    </div>
-  )
-}
-
-export default AccountPage
-=======
-  function getInitials(name: string, locale: "vn" | "en" = "vn") {
-    const parts = name.trim().split(/\s+/).filter(Boolean);
-    if (parts.length === 0) return "?";
-
-    if (locale === "vn") {
-      // Vietnamese: commonly last two tokens are middle + given name
-      if (parts.length >= 2) {
-        const a = parts[parts.length - 2][0];
-        const b = parts[parts.length - 1][0];
-        return (a + b).toUpperCase();
-      }
-      return parts[parts.length - 1][0].toUpperCase();
-    } else {
-      // English: first and last name
-      if (parts.length >= 2) {
-        const a = parts[0][0];
-        const b = parts[parts.length - 1][0];
-        return (a + b).toUpperCase();
-      }
-      return parts[0][0].toUpperCase();
-    }
-  }
-
-  return (
-    <div className="min-h-screen bg-gradient-to-br from-slate-900 via-purple-900 to-slate-900 text-foreground relative overflow-hidden">
-      <div className="absolute top-4 left-4 z-10">
-        <Button
-          variant="outline"
-          className="glass-button text-white"
-          onClick={() => router.push('/')}
-        >
-          <ArrowLeft className="h-4 w-4 mr-2" />
-          Quay lại
-        </Button>
-      </div>
-      <div className="absolute inset-0 bg-[radial-gradient(circle_at_50%_50%,rgba(120,119,198,0.3),rgba(255,255,255,0))] pointer-events-none" />
-      <div className="absolute top-0 left-0 w-full h-full bg-[url('data:image/svg+xml,%3Csvg width%3D%2260%22 height%3D%2260%22 viewBox%3D%220 0 60 60%22 xmlns%3D%22http://www.w3.org/2000/svg%22%3E%3Cg fill%3D%22none%22 fillRule%3D%22evenodd%22%3E%3Cg fill%3D%22%239C92AC%22 fillOpacity%3D%220.05%22%3E%3Ccircle cx%3D%2230%22 cy%3D%2230%22 r%3D%222%22/%3E%3C/g%3E%3C/g%3E%3C/svg%3E')] pointer-events-none" />
-
-      <div className="relative container mx-auto p-6 max-w-6xl">
-        <div className="mb-8">
-          <div className="flex flex-col lg:flex-row lg:items-center lg:justify-between gap-6 mb-8">
-            <div>
-              <h1 className="text-4xl font-bold text-white mb-2">
-                Cài Đặt Tài Khoản
-              </h1>
-              <p className="text-blue-100 text-lg">
-                Quản lý thông tin tài khoản và tùy chỉnh cá nhân với phong cách
-                hiện đại
-              </p>
-            </div>
-
-            <div className="flex gap-4">
-              <Card className="glass-card">
-                <CardContent className="p-4">
-                  <div className="flex items-center gap-3">
-                    <div className="p-2 bg-purple-500/20 rounded-lg">
-                      <TrendingUp className="h-5 w-5 text-purple-300" />
-                    </div>
-                    <div>
-                      <p className="text-sm text-blue-200">Tổng Tài Sản</p>
-                      <p className="text-xl font-bold text-white">$24,580</p>
-                    </div>
+                      className="w-3 h-3 rounded-full"
+                      style={{ backgroundColor: asset.color }}
+                    ></div>
+                    <span className="text-xs">{asset.name}</span>
                   </div>
-                </CardContent>
-              </Card>
-
-              <Card className="glass-card">
-                <CardContent className="p-4">
-                  <div className="flex items-center gap-3">
-                    <div className="p-2 bg-purple-500/20 rounded-lg">
-                      <DollarSign className="h-5 w-5 text-purple-300" />
-                    </div>
-                    <div>
-                      <p className="text-sm text-blue-200">Lợi Nhuận 24h</p>
-                      <p className="text-xl font-bold text-green-300">
-                        +$1,240
-                      </p>
-                    </div>
-                  </div>
-                </CardContent>
-              </Card>
-            </div>
-          </div>
-        </div>
-
-        <Tabs defaultValue="profile" className="space-y-6">
-          <TabsList className="grid w-full grid-cols-4 bg-blue-800/50 backdrop-blur-sm border border-blue-600/30">
-            <TabsTrigger
-              value="profile"
-              className="flex items-center gap-2 text-blue-100 data-[state=active]:bg-purple-600 data-[state=active]:text-white"
-            >
-              <User className="h-4 w-4" />
-              Hồ Sơ
-            </TabsTrigger>
-            <TabsTrigger
-              value="security"
-              className="flex items-center gap-2 text-blue-100 data-[state=active]:bg-purple-600 data-[state=active]:text-white"
-            >
-              <Shield className="h-4 w-4" />
-              Bảo Mật
-            </TabsTrigger>
-            <TabsTrigger
-              value="notifications"
-              className="flex items-center gap-2 text-blue-100 data-[state=active]:bg-purple-600 data-[state=active]:text-white"
-            >
-              <Bell className="h-4 w-4" />
-              Thông Báo
-            </TabsTrigger>
-            <TabsTrigger
-              value="wallets"
-              className="flex items-center gap-2 text-blue-100 data-[state=active]:bg-purple-600 data-[state=active]:text-white"
-            >
-              <Wallet className="h-4 w-4" />
-              Ví Tiền
-            </TabsTrigger>
-          </TabsList>
-
-          <TabsContent value="profile" className="space-y-6">
-            <Card className="glass-card">
-              <CardHeader className="border-b border-blue-600/30">
-                <CardTitle className="flex items-center justify-between text-2xl text-white">
-                  Thông Tin Cá Nhân
-                  <Button
-                    variant={isEditing ? "default" : "outline"}
-                    size="sm"
-                    onClick={
-                      isEditing ? handleSaveProfile : () => setIsEditing(true)
-                    }
-                    className={
-                      isEditing
-                        ? "bg-purple-600 hover:bg-purple-700 text-white"
-                        : "border-blue-400 text-white hover:bg-blue-700/50"
-                    }
-                  >
-                    {isEditing ? (
-                      <>
-                        <Save className="h-4 w-4 mr-2" />
-                        Lưu Thay Đổi
-                      </>
-                    ) : (
-                      "Chỉnh Sửa Hồ Sơ"
-                    )}
-                  </Button>
-                </CardTitle>
-                <CardDescription className="text-base text-blue-200">
-                  Cập nhật thông tin cá nhân và chi tiết hồ sơ của bạn
-                </CardDescription>
-              </CardHeader>
-              <CardContent className="space-y-6 pt-6">
-                <div className="flex items-center space-x-4">
-                  <Avatar className="h-20 w-20 ring-4 ring-purple-500/30">
-                    {profileData.avatarUrl ? (
-                      <AvatarImage
-                        src={profileData.avatarUrl}
-                        alt={`${profileData.firstName} ${profileData.lastName}`}
-                      />
-                    ) : null}
-                    <AvatarFallback
-                      className={`text-lg text-white ${getColorFromName(
-                        profileData.firstName + " " + profileData.lastName
-                      )}`}
-                    >
-                      {getInitials(
-                        profileData.firstName + " " + profileData.lastName,
-                        "vn"
-                      )}
-                    </AvatarFallback>
-                  </Avatar>
-                  <div className="space-y-2">
-                    <Button
-                      variant="outline"
-                      size="sm"
-                      className="bg-blue-700/50 border-blue-400 text-blue-100 hover:bg-blue-600/50"
-                    >
-                      <Camera className="h-4 w-4 mr-2" />
-                      Đổi Ảnh
-                    </Button>
-                    <p className="text-sm text-blue-300">
-                      JPG, PNG hoặc GIF. Dung lượng tối đa 2MB.
-                    </p>
-                  </div>
-                </div>
-
-                <Separator className="bg-blue-600/30" />
-
-                <div className="grid grid-cols-1 md:grid-cols-2 gap-4">
-                  <div className="space-y-2">
-                    <Label
-                      htmlFor="firstName"
-                      className="font-medium text-blue-100"
-                    >
-                      Họ
-                    </Label>
-                    <Input
-                      id="firstName"
-                      value={profileData.firstName}
-                      onChange={(e) =>
-                        setProfileData({
-                          ...profileData,
-                          firstName: e.target.value,
-                        })
-                      }
-                      disabled={!isEditing}
-                      className="glass-input text-white placeholder:text-blue-300"
-                    />
-                  </div>
-                  <div className="space-y-2">
-                    <Label
-                      htmlFor="lastName"
-                      className="font-medium text-blue-100"
-                    >
-                      Tên
-                    </Label>
-                    <Input
-                      id="lastName"
-                      value={profileData.lastName}
-                      onChange={(e) =>
-                        setProfileData({
-                          ...profileData,
-                          lastName: e.target.value,
-                        })
-                      }
-                      disabled={!isEditing}
-                      className="glass-input text-white placeholder:text-blue-300"
-                    />
-                  </div>
-                  <div className="space-y-2">
-                    <Label
-                      htmlFor="email"
-                      className="font-medium text-blue-100"
-                    >
-                      Địa Chỉ Email
-                    </Label>
-                    <Input
-                      id="email"
-                      type="email"
-                      value={profileData.email}
-                      onChange={(e) =>
-                        setProfileData({
-                          ...profileData,
-                          email: e.target.value,
-                        })
-                      }
-                      disabled={!isEditing}
-                      className="glass-input text-white placeholder:text-blue-300"
-                    />
-                  </div>
-                  <div className="space-y-2">
-                    <Label
-                      htmlFor="phone"
-                      className="font-medium text-blue-100"
-                    >
-                      Số Điện Thoại
-                    </Label>
-                    <Input
-                      id="phone"
-                      value={profileData.phone}
-                      onChange={(e) =>
-                        setProfileData({
-                          ...profileData,
-                          phone: e.target.value,
-                        })
-                      }
-                      disabled={!isEditing}
-                      className="glass-input text-white placeholder:text-blue-300"
-                    />
-                  </div>
-                  <div className="space-y-2">
-                    <Label
-                      htmlFor="country"
-                      className="font-medium text-blue-100"
-                    >
-                      Quốc Gia
-                    </Label>
-                    <Select
-                      value={profileData.country}
-                      onValueChange={(value) => {
-                        if (isEditing) {
-                          setProfileData({ ...profileData, country: value });
-                        }
-                      }}
-                      disabled={!isEditing}
-                    >
-                      <SelectTrigger
-                        id="country"
-                        aria-label="Quốc Gia"
-                        className="glass-input text-white placeholder:text-blue-300"
-                      >
-                        <SelectValue placeholder="Chọn quốc gia" />
-                      </SelectTrigger>
-                      <SelectContent className="bg-popover border-blue-600/30 text-blue-100">
-                        <SelectItem value="Việt Nam">Việt Nam</SelectItem>
-                        <SelectItem value="United States">Hoa Kỳ</SelectItem>
-                        <SelectItem value="Canada">Canada</SelectItem>
-                        <SelectItem value="United Kingdom">
-                          Vương Quốc Anh
-                        </SelectItem>
-                        <SelectItem value="Germany">Đức</SelectItem>
-                        <SelectItem value="France">Pháp</SelectItem>
-                      </SelectContent>
-                    </Select>
-                  </div>
-                  <div className="space-y-2">
-                    <Label
-                      htmlFor="timezone"
-                      className="font-medium text-blue-100"
-                    >
-                      Múi Giờ
-                    </Label>
-                    <Select
-                      value={profileData.timezone}
-                      disabled={!isEditing}
-                      onValueChange={(value) => {
-                        if (isEditing) {
-                          setProfileData({ ...profileData, timezone: value });
-                        }
-                      }}
-                    >
-                      <SelectTrigger
-                        id="timezone"
-                        aria-label="Múi Giờ"
-                        className="glass-input text-white placeholder:text-blue-300"
-                      >
-                        <SelectValue placeholder="Chọn múi giờ" />
-                      </SelectTrigger>
-                      <SelectContent className="bg-popover border-blue-600/30 text-blue-100">
-                        <SelectItem value="UTC+7 (ICT)">UTC+7 (ICT)</SelectItem>
-                        <SelectItem value="UTC-5 (EST)">UTC-5 (EST)</SelectItem>
-                        <SelectItem value="UTC-8 (PST)">UTC-8 (PST)</SelectItem>
-                        <SelectItem value="UTC+0 (GMT)">UTC+0 (GMT)</SelectItem>
-                        <SelectItem value="UTC+1 (CET)">UTC+1 (CET)</SelectItem>
-                      </SelectContent>
-                    </Select>
-                  </div>
-                </div>
-
-                <div className="space-y-2">
-                  <Label htmlFor="bio" className="font-medium text-blue-100">
-                    Tiểu Sử
-                  </Label>
-                  <Textarea
-                    id="bio"
-                    value={profileData.bio}
-                    onChange={(e) =>
-                      setProfileData({ ...profileData, bio: e.target.value })
-                    }
-                    disabled={!isEditing}
-                    rows={3}
-                    placeholder="Hãy kể về bản thân bạn..."
-                    className="glass-input text-white placeholder:text-blue-300 resize-none"
-                  />
-                </div>
-              </CardContent>
-            </Card>
-          </TabsContent>
-
-          <TabsContent value="security" className="space-y-6">
-            <Card className="glass-card">
-              <CardHeader className="border-b border-blue-600/30">
-                <CardTitle className="text-2xl text-white">
-                  Mật Khẩu & Xác Thực
-                </CardTitle>
-                <CardDescription className="text-base text-blue-200">
-                  Quản lý mật khẩu và cài đặt bảo mật của bạn
-                </CardDescription>
-              </CardHeader>
-              <CardContent className="space-y-6 pt-6">
-                <div className="space-y-4">
-                  <div className="space-y-2">
-                    <Label
-                      htmlFor="currentPassword"
-                      className="font-medium text-blue-100"
-                    >
-                      Mật Khẩu Hiện Tại
-                    </Label>
-                    <div className="relative">
-                      <Input
-                        id="currentPassword"
-                        type={showCurrentPassword ? "text" : "password"}
-                        placeholder="Nhập mật khẩu hiện tại"
-                        className="glass-input text-white placeholder:text-blue-300"
-                      />
-                      <Button
-                        type="button"
-                        variant="ghost"
-                        size="sm"
-                        className="absolute right-0 top-0 h-full px-3 py-2 hover:bg-transparent text-blue-100"
-                        onClick={() =>
-                          setShowCurrentPassword(!showCurrentPassword)
-                        }
-                        aria-pressed={showCurrentPassword}
-                        aria-label={
-                          showCurrentPassword
-                            ? "Ẩn mật khẩu hiện tại"
-                            : "Hiện mật khẩu hiện tại"
-                        }
-                      >
-                        {showCurrentPassword ? (
-                          <EyeOff className="h-4 w-4" />
-                        ) : (
-                          <Eye className="h-4 w-4" />
-                        )}
-                      </Button>
-                    </div>
-                  </div>
-                  <div className="space-y-2">
-                    <Label
-                      htmlFor="newPassword"
-                      className="font-medium text-blue-100"
-                    >
-                      Mật Khẩu Mới
-                    </Label>
-                    <div className="relative">
-                      <Input
-                        id="newPassword"
-                        type={showNewPassword ? "text" : "password"}
-                        placeholder="Nhập mật khẩu mới"
-                        className="glass-input text-white placeholder:text-blue-300"
-                      />
-                      <Button
-                        type="button"
-                        variant="ghost"
-                        size="sm"
-                        className="absolute right-0 top-0 h-full px-3 py-2 hover:bg-transparent text-blue-100"
-                        onClick={() => setShowNewPassword(!showNewPassword)}
-                        aria-pressed={showNewPassword}
-                        aria-label={
-                          showNewPassword
-                            ? "Ẩn mật khẩu mới"
-                            : "Hiện mật khẩu mới"
-                        }
-                      >
-                        {showNewPassword ? (
-                          <EyeOff className="h-4 w-4" />
-                        ) : (
-                          <Eye className="h-4 w-4" />
-                        )}
-                      </Button>
-                    </div>
-                  </div>
-                  <div className="space-y-2">
-                    <Label
-                      htmlFor="confirmPassword"
-                      className="font-medium text-blue-100"
-                    >
-                      Xác Nhận Mật Khẩu Mới
-                    </Label>
-                    <Input
-                      id="confirmPassword"
-                      type="password"
-                      placeholder="Xác nhận mật khẩu mới"
-                      className="glass-input text-white placeholder:text-blue-300"
-                    />
-                  </div>
-                  <Button className="bg-purple-600 hover:bg-purple-700 text-white">
-                    Cập Nhật Mật Khẩu
-                  </Button>
-                </div>
-
-                <Separator className="bg-blue-600/30" />
-
-                <div className="space-y-4">
-                  <h4 className="text-lg font-semibold text-white">
-                    Xác Thực Hai Yếu Tố
-                  </h4>
-                  <div className="flex items-center justify-between">
-                    <div className="space-y-1">
-                      <div className="flex items-center gap-2">
-                        <Smartphone className="h-4 w-4 text-white" />
-                        <span className="text-sm font-medium text-blue-100">
-                          Ứng Dụng Xác Thực
-                        </span>
-                        <Badge
-                          variant="secondary"
-                          className="bg-purple-600/20 text-green-300 border-green-400"
-                        >
-                          Đã Bật
-                        </Badge>
-                      </div>
-                      <p className="text-sm text-blue-300">
-                        Sử dụng ứng dụng xác thực để tạo mã xác minh
-                      </p>
-                    </div>
-                    <Switch defaultChecked />
-                  </div>
-                  <div className="flex items-center justify-between">
-                    <div className="space-y-1">
-                      <div className="flex items-center gap-2">
-                        <Mail className="h-4 w-4 text-blue-300" />
-                        <span className="text-sm font-medium text-blue-100">
-                          Xác Minh Email
-                        </span>
-                        <Badge
-                          variant="outline"
-                          className="bg-purple-600/20 text-white/60 border-white/30"
-                        >
-                          Đã Tắt
-                        </Badge>
-                      </div>
-                      <p className="text-sm text-blue-300">
-                        Nhận mã xác minh qua email
-                      </p>
-                    </div>
-                    <Switch />
-                  </div>
-                </div>
-
-                <Separator className="bg-blue-600/30" />
-
-                <div className="space-y-4">
-                  <h4 className="text-lg font-semibold text-white">
-                    Phiên Hoạt Động
-                  </h4>
-                  <div className="space-y-3">
-                    <div className="flex items-center justify-between p-3 bg-blue-900/50 rounded-lg">
-                      <div className="space-y-1">
-                        <div className="flex items-center gap-2">
-                          <Globe className="h-4 w-4 text-white" />
-                          <span className="text-sm font-medium text-blue-100">
-                            Chrome trên Windows
-                          </span>
-                          <Badge
-                            variant="secondary"
-                            className="bg-purple-600/20 text-blue-300 border-blue-400"
-                          >
-                            Hiện Tại
-                          </Badge>
-                        </div>
-                        <p className="text-sm text-blue-300">
-                          Hồ Chí Minh, VN • Hoạt động lần cuối: hiện tại
-                        </p>
-                      </div>
-                    </div>
-                    <div className="flex items-center justify-between p-3 bg-blue-900/50 rounded-lg">
-                      <div className="space-y-1">
-                        <div className="flex items-center gap-2">
-                          <Smartphone className="h-4 w-4 text-blue-300" />
-                          <span className="text-sm font-medium text-blue-100">
-                            Ứng Dụng Di Động
-                          </span>
-                        </div>
-                        <p className="text-sm text-blue-300">
-                          Hồ Chí Minh, VN • Hoạt động lần cuối: 2 giờ trước
-                        </p>
-                      </div>
-                      <Button
-                        variant="outline"
-                        size="sm"
-                        className="bg-blue-700/50 border-blue-400 text-blue-100 hover:bg-blue-600/50"
-                      >
-                        Thu Hồi
-                      </Button>
-                    </div>
-                  </div>
-                </div>
-              </CardContent>
-            </Card>
-          </TabsContent>
-
-          <TabsContent value="notifications" className="space-y-6">
-            <Card className="glass-card">
-              <CardHeader className="border-b border-blue-600/30">
-                <CardTitle className="text-2xl text-white">
-                  Tùy Chọn Thông Báo
-                </CardTitle>
-                <CardDescription className="text-base text-blue-200">
-                  Chọn cách bạn muốn nhận thông báo về hoạt động tài khoản
-                </CardDescription>
-              </CardHeader>
-              <CardContent className="space-y-6 pt-6">
-                <div className="space-y-4">
-                  <h4 className="text-lg font-semibold text-white">
-                    Thông Báo Email
-                  </h4>
-                  <div className="space-y-3">
-                    <div className="flex items-center justify-between">
-                      <div className="space-y-1">
-                        <span className="text-sm font-medium text-blue-100">
-                          Cập Nhật Danh Mục Đầu Tư
-                        </span>
-                        <p className="text-sm text-blue-300">
-                          Tóm tắt hàng ngày về hiệu suất danh mục của bạn
-                        </p>
-                      </div>
-                      <Switch defaultChecked />
-                    </div>
-                    <div className="flex items-center justify-between">
-                      <div className="space-y-1">
-                        <span className="text-sm font-medium text-blue-100">
-                          Cảnh Báo Giao Dịch
-                        </span>
-                        <p className="text-sm text-blue-300">
-                          Thông báo cho các giao dịch gửi và nhận
-                        </p>
-                      </div>
-                      <Switch defaultChecked />
-                    </div>
-                    <div className="flex items-center justify-between">
-                      <div className="space-y-1">
-                        <span className="text-sm font-medium text-blue-100">
-                          Cảnh Báo Bảo Mật
-                        </span>
-                        <p className="text-sm text-blue-300">
-                          Thông báo bảo mật quan trọng và cảnh báo đăng nhập
-                        </p>
-                      </div>
-                      <Switch defaultChecked />
-                    </div>
-                    <div className="flex items-center justify-between">
-                      <div className="space-y-1">
-                        <span className="text-sm font-medium text-blue-100">
-                          Cập Nhật Marketing
-                        </span>
-                        <p className="text-sm text-blue-300">
-                          Cập nhật sản phẩm và nội dung khuyến mại
-                        </p>
-                      </div>
-                      <Switch />
-                    </div>
-                  </div>
-                </div>
-
-                <Separator className="bg-blue-600/30" />
-
-                <div className="space-y-4">
-                  <h4 className="text-lg font-semibold text-white">
-                    Thông Báo Đẩy
-                  </h4>
-                  <div className="space-y-3">
-                    <div className="flex items-center justify-between">
-                      <div className="space-y-1">
-                        <span className="text-sm font-medium text-blue-100">
-                          Cảnh Báo Giá
-                        </span>
-                        <p className="text-sm text-blue-300">
-                          Thông báo khi tài sản của bạn đạt mức giá mục tiêu
-                        </p>
-                      </div>
-                      <Switch defaultChecked />
-                    </div>
-                    <div className="flex items-center justify-between">
-                      <div className="space-y-1">
-                        <span className="text-sm font-medium text-blue-100">
-                          Giao Dịch Lớn
-                        </span>
-                        <p className="text-sm text-blue-300">
-                          Cảnh báo cho giao dịch trên $1,000
-                        </p>
-                      </div>
-                      <Switch />
-                    </div>
-                  </div>
-                </div>
-              </CardContent>
-            </Card>
-          </TabsContent>
-
-          <TabsContent value="wallets" className="space-y-6">
-            <Card className="glass-card">
-              <CardHeader className="border-b border-blue-600/30">
-                <CardTitle className="text-2xl text-white">
-                  Ví Đã Kết Nối
-                </CardTitle>
-                <CardDescription className="text-base text-blue-200">
-                  Quản lý các ví tiền điện tử đã kết nối của bạn
-                </CardDescription>
-              </CardHeader>
-              <CardContent className="space-y-6 pt-6">
-                <div className="space-y-4">
-                  <div className="flex items-center justify-between p-4 bg-blue-900/50 rounded-lg">
-                    <div className="flex items-center space-x-4">
-                      <div className="w-10 h-10 bg-purple-500/20 rounded-full flex items-center justify-center">
-                        <Wallet className="h-5 w-5 text-white" />
-                      </div>
-                      <div className="space-y-1">
-                        <div className="flex items-center gap-2">
-                          <span className="font-medium text-blue-100">
-                            Ví MetaMask
-                          </span>
-                          <Badge
-                            variant="secondary"
-                            className="bg-purple-600/20 text-blue-300 border-blue-400"
-                          >
-                            Chính
-                          </Badge>
-                        </div>
-                        <p className="text-sm text-blue-300">
-                          0x742d...4c2f • Kết nối 3 tháng trước
-                        </p>
-                      </div>
-                    </div>
-                    <Button
-                      variant="outline"
-                      size="sm"
-                      className="bg-blue-700/50 border-blue-400 text-blue-100 hover:bg-blue-600/50"
-                    >
-                      Quản Lý
-                    </Button>
-                  </div>
-
-                  <div className="flex items-center justify-between p-4 bg-blue-900/50 rounded-lg">
-                    <div className="flex items-center space-x-4">
-                      <div className="w-10 h-10 bg-blue-500/20 rounded-full flex items-center justify-center">
-                        <Wallet className="h-5 w-5 text-white" />
-                      </div>
-                      <div className="space-y-1">
-                        <span className="font-medium text-blue-100">
-                          Ví Coinbase
-                        </span>
-                        <p className="text-sm text-blue-300">
-                          0x8a3b...7e9d • Kết nối 1 tháng trước
-                        </p>
-                      </div>
-                    </div>
-                    <Button
-                      variant="outline"
-                      size="sm"
-                      className="bg-blue-700/50 border-blue-400 text-blue-100 hover:bg-blue-600/50"
-                    >
-                      Quản Lý
-                    </Button>
-                  </div>
-
-                  <Button
-                    variant="outline"
-                    className="w-full bg-blue-700/50 border-blue-400 text-blue-100 hover:bg-blue-600/50"
-                  >
-                    <Wallet className="h-4 w-4 mr-2" />
-                    Kết Nối Ví Mới
-                  </Button>
-                </div>
-
-                <Separator className="bg-blue-600/30" />
-
-                <div className="space-y-4">
-                  <h4 className="text-lg font-semibold text-white">
-                    Tùy Chọn Ví
-                  </h4>
-                  <div className="space-y-3">
-                    <div className="flex items-center justify-between">
-                      <div className="space-y-1">
-                        <span className="text-sm font-medium text-blue-100">
-                          Tự Động Đồng Bộ Số Dư
-                        </span>
-                        <p className="text-sm text-blue-300">
-                          Tự động cập nhật số dư ví mỗi 5 phút
-                        </p>
-                      </div>
-                      <Switch defaultChecked />
-                    </div>
-                    <div className="flex items-center justify-between">
-                      <div className="space-y-1">
-                        <span className="text-sm font-medium text-blue-100">
-                          Ẩn Số Dư Nhỏ
-                        </span>
-                        <p className="text-sm text-blue-300">
-                          Ẩn tài sản có giá trị dưới $1
-                        </p>
-                      </div>
-                      <Switch />
-                    </div>
-                  </div>
-                </div>
-              </CardContent>
-            </Card>
-          </TabsContent>
-        </Tabs>
+                ))}
+              </div>
+            </CardContent>
+          </Card>
+        </div>
       </div>
     </div>
   );
-}
->>>>>>> f97f699c
+};
+
+export default AccountPage;