"use client";

import AssetChart from "@/components/account/AssetChart";
import AssetItem from "@/components/account/AssetItem";
import TransactionItem from "@/components/account/TransactionItem";
import SimpleTransactionAnalysis from "@/components/account/SimpleTransactionAnalysis";

import BackgroundGlow from "@/components/Glow/BackgroundGlow";
import LoadingComponent from "@/components/Loading";
import Loading from "@/components/Loading";
import { useAuth } from "@/lib/AuthContext";
import { getStatusBadge } from "@/utils/Helper";
import { AssetHistory, TokenAccount, Transaction } from "@/utils/Types";
import { fetchTokenAccounts } from "@/utils/useTokenAccount";
import { useTransactionHistory } from "@/utils/useTransactionHistory";
import { format } from "date-fns";
import { ArrowRightIcon, WalletIcon } from "lucide-react";
import Link from "next/link";
import { useRouter } from "next/navigation";
import { useEffect, useState } from "react";
import { toast } from "sonner";

const assetHistory: AssetHistory[] = [
  {
    id: "1",
    name: "Gold",
    color: "#ffd700",
    data: [
      { date: "01", value: 14500 },
      { date: "02", value: 14800 },
      { date: "03", value: 14600 },
      { date: "04", value: 15000 },
    ],
  },
  {
    id: "2",
    name: "Real Estate",
    color: "#8b4513",
    data: [
      { date: "01", value: 7500 },
      { date: "02", value: 7800 },
      { date: "03", value: 7900 },
      { date: "04", value: 8000 },
    ],
  },
  {
    id: "3",
    name: "Gemstones",
    color: "#9932cc",
    data: [
      { date: "01", value: 1800 },
      { date: "02", value: 1900 },
      { date: "03", value: 1950 },
      { date: "04", value: 2000 },
    ],
  },
];

export default function AccountPage() {
<<<<<<< HEAD
  const { publicKey, isAuthenticated, isLoading: isAuthLoading } = useAuth();
=======
  const {
    publicKey,
    isAuthenticated,
    isLoading: isAuthLoading,
  } = useAuth();
>>>>>>> f0ba6768
  const router = useRouter();

  const [tokens, setTokens] = useState<TokenAccount[]>([]);
  const [isLoadingTokens, setIsLoadingTokens] = useState(false);
  const { transactions, isLoading } = useTransactionHistory(publicKey, 3);
  const [isChecking, setIsChecking] = useState<boolean>(true);
  const [showFullKey, setShowFullKey] = useState(false);

  const formatPublicKey = (pubKey: string | null) => {
    if (!pubKey) return "";
    if (showFullKey) return pubKey;
    return `${pubKey.slice(0, 6)}...${pubKey.slice(-6)}`;
  };
  useEffect(() => {
    if (!isAuthLoading && !isAuthenticated) {
      toast.error("Access required", {
        description: "You must connect a wallet to view this page.",
      });
      router.push("/login");
    }
  }, [isAuthLoading, isAuthenticated, router]);

  useEffect(() => {
    const checkAndFetchTokens = async () => {
      if (!publicKey || !isAuthenticated) {
        if (!isAuthLoading) {
          setIsLoadingTokens(false);
          router.replace("/login");
          return;
        }
      } else {
        setIsChecking(false);
        setIsLoadingTokens(true);
        try {
          const tokenAccs = await fetchTokenAccounts(publicKey);
          setTokens(tokenAccs);
        } catch (e) {
          toast.error("Failed to load token" + e);
        } finally {
          setIsLoadingTokens(false);
        }
      }
    };
    checkAndFetchTokens();
  }, [router, isAuthenticated, publicKey, isAuthLoading]);

  if (isChecking) {
    return <Loading />;
  }

  return (
    <div className="min-h-screen bg-gradient-to-br text-white custom-scrollbar">
      <BackgroundGlow />

      {/* Main Content */}
      <div className="container mx-auto px-4 sm:px-6 lg:px-8 py-8 sm:py-12 lg:py-20 relative z-10 max-w-7xl">
        {/* Page Title & Overview */}
        <div className="text-center mb-8 sm:mb-12">
          <h1 className="text-3xl sm:text-4xl lg:text-5xl font-bold mb-4 bg-gradient-to-r from-primary to-cyan-400 bg-clip-text text-transparent">
            Your Account
          </h1>
          <p className="text-gray-400 text-lg sm:text-xl max-w-2xl mx-auto">
            Manage your assets and track your transactions
          </p>
        </div>

        {/* Wallet Card*/}
        <div className="mb-8 sm:mb-12 max-w-6xl mx-auto">
          <div className="bg-gradient-to-r from-gray-900/80 to-black/80 backdrop-blur-xl border border-gray-800 rounded-xl shadow-2xl">
            <div className="p-6 sm:p-8">
              <div className="flex items-center justify-between mb-6">
                <div className="flex items-center gap-2">
                  <div className="w-10 h-10 bg-primary/20 border border-primary/30 rounded-lg flex items-center justify-center">
                    <WalletIcon className="w-5 h-5 text-primary" />
                  </div>
                  <span className="text-xl font-semibold text-white">
                    Wallet
                  </span>
                </div>
              </div>

              {/* PUBLIC KEY/WALLET ID */}
              <div className="bg-gradient-to-r from-slate-800 via-gray-800 to-slate-900 rounded-lg p-4 text-white border border-gray-700/50 shadow-lg">
                <div className="mb-3">
                  <p className="text-xs opacity-80 text-gray-300">
                    PUBLIC KEY/WALLET ID
                  </p>
                  <p className="font-mono text-lg tracking-wider text-white">
                    {formatPublicKey(publicKey ?? "")}
                  </p>
                </div>
                <button
                  onClick={() => setShowFullKey((prev) => !prev)}
                  className="text-xs px-2 py-1 border rounded-md border-gray-600 text-gray-400 hover:text-white hover:border-gray-400 transition"
                  aria-pressed={showFullKey}
                  aria-label={
                    showFullKey
                      ? "Hide full wallet public key"
                      : "Show full wallet public key"
                  }
                >
                  {showFullKey ? "Hide" : "Show"}
                </button>
              </div>
            </div>
          </div>
        </div>

        {/* Transaction Analysis Section - Full Width */}
        <div className="max-w-6xl mx-auto mt-4">
          <SimpleTransactionAnalysis userPublicKey={publicKey} />
        </div>

        {/* Dashboard Grid */}
        <div className="max-w-6xl mx-auto">
          <div className="grid grid-cols-1 lg:grid-cols-3 gap-6 sm:gap-8 lg:items-stretch">
            {/* Assets  */}
            <div className="lg:col-span-1 flex">
              <div className="bg-gradient-to-r from-gray-900/80 to-black/80 backdrop-blur-xl border border-gray-800 rounded-xl shadow-2xl flex-1 flex flex-col transition-all duration-300 hover:scale-105 hover:border-primary/30">
                <div className="p-4 border-b border-gray-700/50">
                  <div className="flex items-center justify-between">
                    <span className="font-semibold text-white">
                      Your Assets
                    </span>
                    <div className="bg-primary/20 border border-primary/30 px-2 py-1 rounded text-xs text-primary">
                      {isLoadingTokens
                        ? <LoadingComponent />
                        : `${tokens.length} tokens`}
                    </div>
                  </div>
                </div>
                <div className="p-4 flex-1">
                  {isLoadingTokens ? (
                    <LoadingComponent />
                  ) : tokens.length === 0 ? (
                    <div className="flex items-center justify-center h-32 text-center">
                      <div>
                        <div className="text-gray-400 mb-2">
                          No tokens found
                        </div>
                        <div className="text  -xs text-gray-500">
                          {isAuthenticated
                            ? "No tokens in wallet"
                            : "Connect wallet to view tokens"}
                        </div>
                      </div>
                    </div>
                  ) : (
                    <div className="space-y-3 max-h-80 overflow-y-auto">
                      {tokens.slice(0, 5).map((token) => (
                        <div key={token.tokenAccountAddress}>
                          <AssetItem
                            token={token}
                          // You can add estimated value calculation here if you have price data
                          // estimatedValue={calculateTokenValue(token)}
                          />
                        </div>
                      ))}
                      {tokens.length > 5 && (
                        <div className="text-center pt-2">
                          <button
                            onClick={() => router.push("/history")}
                            className="text-xs text-cyan-400 hover:text-cyan-300 transition-colors"
                          >
                            View all {tokens.length} tokens →
                          </button>
                        </div>
                      )}
                    </div>
                  )}
                </div>
              </div>
            </div>

            {/* Transactions */}
            <div className="lg:col-span-1 flex">
              <div className="bg-gradient-to-r from-gray-900/80 to-black/80 backdrop-blur-xl border border-gray-800 rounded-xl shadow-2xl flex-1 flex flex-col transition-all duration-300 hover:scale-105 hover:border-cyan-400/30">
                <div className="p-4 border-b border-gray-700/50">
                  <div className="flex items-center justify-between">
                    <span className="font-semibold text-white">
                      Recent Transactions
                    </span>
                    <Link href="/history">
                      <button className="bg-cyan-400/20 hover:bg-cyan-400/30 border border-cyan-400/40 px-3 py-1 rounded text-xs text-cyan-400 transition-all duration-300">
                        View all{" "}
                        <ArrowRightIcon className="w-3 h-3 ml-1 inline" />
                      </button>
                    </Link>
                  </div>
                </div>
                <div className="p-4 flex-1">
                  {isLoading ? (
                    <LoadingComponent />
                  ) : transactions.length === 0 ? (
                    <div className="flex items-center justify-center h-32">
                      <div className="text-gray-400">
                        No recent transactions found.
                      </div>
                    </div>
                  ) : (
                    <div className="space-y-3">
                      {transactions.map((tx) => {
                        const transactionForUI: Transaction = {
                          id: tx.id,
                          type: tx.type as
                            | "Send"
                            | "Receive"
                            | "Mint"
                            | "Swap"
                            | "Other",
                          date: format(new Date(tx.date), "yyyy-MM-dd HH:mm"),
                          amount: tx.amount,
                          assetSymbol: tx.assetSymbol,
                          status: tx.status,
                          value: tx.value,
                        };

                        return (
                          <div key={transactionForUI.id}>
                            <TransactionItem
                              transaction={transactionForUI}
                              getStatusBadge={getStatusBadge}
                            />
                          </div>
                        );
                      })}
                    </div>
                  )}
                </div>
              </div>
            </div>

            {/* Chart */}
            <div className="lg:col-span-1 flex">
              <div className="bg-gradient-to-r from-gray-900/80 to-black/80 backdrop-blur-xl border border-gray-800 rounded-xl shadow-2xl flex-1 flex flex-col transition-all duration-300 hover:scale-105 hover:border-purple-400/30 hover:shadow-purple-400/20">
                <div className="p-4 border-b border-gray-700/50">
                  <div className="flex items-center justify-between">
                    <span className="font-semibold text-white">
                      Portfolio Chart
                    </span>
                    <div className="bg-purple-400/20 border border-purple-400/30 px-2 py-1 rounded text-xs text-purple-400">
                      Last 7 days
                    </div>
                  </div>
                </div>
                <div className="p-4 flex-1">
                  <AssetChart assetHistory={assetHistory} />
                  {/* <div className="flex flex-wrap gap-2 mt-4">
                    {assetHistory.map((asset) => (
                      <div
                        key={asset.id}
                        className="flex items-center gap-1 px-2 py-1 rounded-md text-xs border transition-all duration-300"
                        style={{
                          backgroundColor: ${asset.color}20,
                          borderColor: ${asset.color}40,
                          color: asset.color,
                        }}
                      >
                        <div
                          className="w-3 h-3 rounded-full"
                          style={{ backgroundColor: asset.color }}
                        ></div>
                        <span>{asset.name}</span>
                      </div>
                    ))}
                  </div> */}
                </div>
              </div>
            </div>
          </div>
        </div>
      </div>
    </div>
  );
}<|MERGE_RESOLUTION|>--- conflicted
+++ resolved
@@ -57,15 +57,7 @@
 ];
 
 export default function AccountPage() {
-<<<<<<< HEAD
   const { publicKey, isAuthenticated, isLoading: isAuthLoading } = useAuth();
-=======
-  const {
-    publicKey,
-    isAuthenticated,
-    isLoading: isAuthLoading,
-  } = useAuth();
->>>>>>> f0ba6768
   const router = useRouter();
 
   const [tokens, setTokens] = useState<TokenAccount[]>([]);
@@ -191,9 +183,11 @@
                       Your Assets
                     </span>
                     <div className="bg-primary/20 border border-primary/30 px-2 py-1 rounded text-xs text-primary">
-                      {isLoadingTokens
-                        ? <LoadingComponent />
-                        : `${tokens.length} tokens`}
+                      {isLoadingTokens ? (
+                        <LoadingComponent />
+                      ) : (
+                        `${tokens.length} tokens`
+                      )}
                     </div>
                   </div>
                 </div>
@@ -219,8 +213,8 @@
                         <div key={token.tokenAccountAddress}>
                           <AssetItem
                             token={token}
-                          // You can add estimated value calculation here if you have price data
-                          // estimatedValue={calculateTokenValue(token)}
+                            // You can add estimated value calculation here if you have price data
+                            // estimatedValue={calculateTokenValue(token)}
                           />
                         </div>
                       ))}
