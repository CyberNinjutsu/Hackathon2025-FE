--- conflicted
+++ resolved
@@ -50,11 +50,8 @@
             <Analytics />
           </main>
           <Footer />
-<<<<<<< HEAD
           <Toaster position="top-right" richColors />
-=======
           <AIInvestmentChatbot />
->>>>>>> 54ef2683
         </AuthProvider>
       </body>
     </html>
