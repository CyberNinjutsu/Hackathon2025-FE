--- conflicted
+++ resolved
@@ -322,20 +322,7 @@
                     <TransactionValue tx={tx} />
                   </TableCell>
                   <TableCell className="hidden md:table-cell">
-<<<<<<< HEAD
-                    <Badge
-                      variant="outline"
-                      className={
-                        tx.status === "Completed"
-                          ? "text-green-400 border-green-400 bg-green-400/10"
-                          : tx.status === "Pending"
-                          ? "text-yellow-400 border-yellow-400 bg-yellow-400/10"
-                          : "text-red-400 border-red-400 bg-red-400/10"
-                      }
-                    >
-=======
                     <Badge variant="outline" className={tx.status === "Completed" ? "text-green-400 border-green-400 bg-green-400/10" : tx.status === "Pending" ? "text-yellow-400 border-yellow-400 bg-yellow-400/10" : "text-red-400 border-red-400 bg-red-400/10"}>
->>>>>>> 88d3b143
                       {tx.status}
                     </Badge>
                   </TableCell>
@@ -381,28 +368,12 @@
                   )}
                 </div>
                 <div className="flex justify-between items-center">
-<<<<<<< HEAD
-                  <div className="text-green-400 text-lg">
-                    <TransactionValue tx={tx} />
-                  </div>
-                  <Badge
-                    variant="outline"
-                    className={
-                      tx.status === "Completed"
-                        ? "text-green-400 border-green-400 bg-green-400/10"
-                        : tx.status === "Pending"
-                        ? "text-yellow-400 border-yellow-400 bg-yellow-400/10"
-                        : "text-red-400 border-red-400 bg-red-400/10"
-                    }
-                  >
-=======
                   {/* CHANGE START: Sử dụng component TransactionValue mới */}
                   <div className="text-green-400 text-lg">
                     <TransactionValue tx={tx} />
                   </div>
                   {/* CHANGE END */}
                   <Badge variant="outline" className={tx.status === "Completed" ? "text-green-400 border-green-400 bg-green-400/10" : tx.status === "Pending" ? "text-yellow-400 border-yellow-400 bg-yellow-400/10" : "text-red-400 border-red-400 bg-red-400/10"}>
->>>>>>> 88d3b143
                     {tx.status}
                   </Badge>
                 </div>
@@ -415,12 +386,7 @@
         {transactions.length > 0 && (
           <div className="flex items-center justify-between mt-6 px-4 sm:px-0">
             <div className="text-sm text-gray-400">
-<<<<<<< HEAD
-              Showing{" "}
-              <span className="font-medium text-white">{totalLoaded}</span>{" "}
-=======
               Showing <span className="font-medium text-white">{totalLoaded}</span>
->>>>>>> 88d3b143
               transactions
             </div>
             {hasMore ? (
