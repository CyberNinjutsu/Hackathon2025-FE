--- conflicted
+++ resolved
@@ -26,8 +26,6 @@
   "JUP6LkbZbjS4tYqbNrtYmNHJvZs3Kox7c3M1TUPNQm8", // Jupiter
 ];
 
-<<<<<<< HEAD
-=======
 // Known fee-related accounts
 const feeRelatedAccounts = new Set(["11111111111111111111111111111111"]);
 
@@ -85,25 +83,17 @@
   return false;
 }
 
->>>>>>> dc2c5d70
 function detectTransactionType(
   instruction: ParsedInstruction,
   tokensAccountStr: Map<string, null>
 ): Transaction["type"] {
   const { type, info } = instruction.parsed;
 
-<<<<<<< HEAD
-  if (
-    tokensAccountStr.has(info.destination) ||
-    tokensAccountStr.has(info.source)
-  ) {
-=======
   if (!info) {
     return "Other";
   }
 
   if (tokensAccountStr.has(info.destination) || tokensAccountStr.has(info.source)) {
->>>>>>> dc2c5d70
     if (type === "transfer" && info.lamports) {
       if (tokensAccountStr.has(info.destination)) return "Receive";
       if (tokensAccountStr.has(info.source)) return "Send";
@@ -298,12 +288,6 @@
 
       const fetchLimit = limit === null ? 1000 : limit;
 
-<<<<<<< HEAD
-      const tokensAccount = await connection.getParsedTokenAccountsByOwner(
-        walletPubKey,
-        { programId: new PublicKey(TOKEN_2022_PROGRAM_ADDRESS.toString()) }
-      );
-=======
 
       const [legacyTokenAccounts, token2022Accounts ]= await Promise.all([
 
@@ -311,20 +295,13 @@
         connection.getParsedTokenAccountsByOwner(walletPubKey,{ programId: new PublicKey(TOKEN_PROGRAM_ID) })
       ])
       
->>>>>>> dc2c5d70
       const signatures = await connection.getSignaturesForAddress(
         walletPubKey,
         { limit: fetchLimit }
       );
 
       tokensAccountAddr.set(walletPubKey.toString(), null);
-<<<<<<< HEAD
-      tokensAccount.value.map((tokenAccount) =>
-        tokensAccountAddr.set(tokenAccount.pubkey.toString(), null)
-      );
-=======
       token2022Accounts.value.map((tokenAccount) => tokensAccountAddr.set(tokenAccount.pubkey.toString(), null));
->>>>>>> dc2c5d70
 
       const txList: Transaction[] = [];
 
@@ -379,81 +356,6 @@
         let foundValidInstruction = false;
         const isFeeTransaction = false;
 
-<<<<<<< HEAD
-        for (const instruction of instructions as (
-          | ParsedInstruction
-          | PartiallyDecodedInstruction
-        )[]) {
-          if (!("parsed" in instruction)) continue;
-
-          const detectedType = detectTransactionType(
-            instruction,
-            tokensAccountAddr
-          );
-
-          if (detectedType !== "Other") {
-            type = detectedType;
-            foundValidInstruction = true;
-          }
-
-          if (
-            instruction.parsed.type === "transfer" &&
-            instruction.parsed.info?.lamports
-          ) {
-            amount = instruction.parsed.info.lamports / LAMPORTS_PER_SOL;
-            assetSymbol = "SOL";
-            address =
-              instruction.parsed.info.destination ||
-              instruction.parsed.info.source ||
-              "";
-            foundValidInstruction = true;
-          }
-
-          if (
-            (instruction.parsed.type === "transferChecked" ||
-              instruction.parsed.type === "transfer") &&
-            instruction.parsed.info?.tokenAmount
-          ) {
-            const t = instruction.parsed.info.tokenAmount;
-            amount =
-              typeof t.uiAmount === "number"
-                ? t.uiAmount
-                : Number(t.amount) / Math.pow(10, t.decimals || 0);
-            address =
-              instruction.parsed.info.destination ||
-              instruction.parsed.info.source ||
-              "";
-
-            if (
-              instruction.parsed.info.mint &&
-              !mintsInfo.has(instruction.parsed.info.mint)
-            ) {
-              const mintAccount = await connection.getParsedAccountInfo(
-                new PublicKey(instruction.parsed.info.mint)
-              );
-              mintsInfo.set(instruction.parsed.info.mint, mintAccount.value);
-            }
-
-            if (
-              instruction.parsed.info.mint &&
-              mintsInfo.get(instruction.parsed.info.mint)?.data
-            ) {
-              const mintData = mintsInfo.get(instruction.parsed.info.mint)
-                ?.data as ParsedAccountData;
-              const extensions = mintData.parsed?.info?.extensions;
-              if (extensions) {
-                for (const ext of mintData.parsed?.info?.extensions) {
-                  if (ext.extension === "tokenMetadata") {
-                    assetSymbol = ext.state.symbol || "N/A";
-                    break;
-                  }
-                }
-              }
-            } else {
-              assetSymbol = instruction.parsed.info.mint
-                ? instruction.parsed.info.mint.slice(0, 6)
-                : "SPL";
-=======
         const hasMeaningfulInstruction = instructions.some((inst) => "parsed" in inst && !isLikelyFeeTransaction(inst, tokensAccountAddr, transactionFeeLamports));
         if (!hasMeaningfulInstruction) {
           continue;
@@ -533,36 +435,9 @@
             ) {
               microLamportsPerCu = inst.parsed.info.microLamports;
               break; 
->>>>>>> dc2c5d70
-            }
-          }
-
-<<<<<<< HEAD
-          if (
-            instruction.parsed.type === "mintTo" ||
-            instruction.parsed.type === "mintToChecked"
-          ) {
-            if (instruction.parsed.info?.tokenAmount) {
-              const t = instruction.parsed.info.tokenAmount;
-              amount =
-                typeof t.uiAmount === "number"
-                  ? t.uiAmount
-                  : Number(t.amount) / Math.pow(10, t.decimals || 0);
-            } else {
-              const raw =
-                instruction.parsed.info?.amount ??
-                instruction.parsed.info?.mintAmount ??
-                0;
-              let decimals = 0;
-
-              if (instruction.parsed.info?.mint) {
-                const mintAddr = instruction.parsed.info.mint;
-                if (!mintsInfo.has(mintAddr)) {
-                  const mintAccount = await connection.getParsedAccountInfo(
-                    new PublicKey(mintAddr)
-                  );
-                  mintsInfo.set(mintAddr, mintAccount.value);
-=======
+            }
+          }
+
           if (microLamportsPerCu > 0) {
             const computeUnitsConsumed = tx.meta?.computeUnitsConsumed ?? 0;
 
@@ -620,15 +495,9 @@
                     "Could not fetch mint info for",
                     instruction.parsed.info.mint
                   );
->>>>>>> dc2c5d70
                 }
               }
 
-<<<<<<< HEAD
-                const mintData = mintsInfo.get(instruction.parsed.info.mint)
-                  ?.data as ParsedAccountData | undefined;
-                decimals = mintData?.parsed?.info?.decimals ?? 0;
-=======
               if (instruction.parsed.info.mint &&mintsInfo.get(instruction.parsed.info.mint)?.data) {
                 const mintData = mintsInfo.get(instruction.parsed.info.mint)?.data as ParsedAccountData;
                 const parsedInfo = mintData.parsed?.info as MintInfo;
@@ -643,7 +512,6 @@
                 }
               } else {
                 assetSymbol = instruction.parsed.info.mint ? instruction.parsed.info.mint.slice(0, 6) : "SPL";
->>>>>>> dc2c5d70
               }
               foundValidInstruction = true;
             }
@@ -671,30 +539,6 @@
                     }
                   }
 
-<<<<<<< HEAD
-            if (
-              instruction.parsed.info?.mint &&
-              !mintsInfo.has(instruction.parsed.info.mint)
-            ) {
-              const mintAccount = await connection.getParsedAccountInfo(
-                new PublicKey(instruction.parsed.info.mint)
-              );
-              mintsInfo.set(instruction.parsed.info.mint, mintAccount.value);
-            }
-            if (
-              instruction.parsed.info?.mint &&
-              mintsInfo.get(instruction.parsed.info.mint)?.data
-            ) {
-              const mintData = mintsInfo.get(instruction.parsed.info.mint)
-                ?.data as ParsedAccountData;
-              const extensions = mintData.parsed?.info?.extensions;
-
-              if (extensions) {
-                for (const ext of mintData.parsed?.info?.extensions) {
-                  if (ext.extension === "tokenMetadata") {
-                    assetSymbol = ext.state.symbol || "N/A";
-                    break;
-=======
                   const mintData = mintsInfo.get(instruction.parsed.info.mint)?.data as ParsedAccountData | undefined;
                   const parsedInfo = mintData?.parsed?.info as | MintInfo | undefined;
                   decimals = parsedInfo?.decimals ?? 0;
@@ -724,24 +568,13 @@
                       assetSymbol = ext.state.symbol || "N/A";
                       break;
                     }
->>>>>>> dc2c5d70
                   }
                 }
               } else {
                 assetSymbol = instruction.parsed.info?.mint ? instruction.parsed.info.mint.slice(0, 6) : "SPL";
               }
-<<<<<<< HEAD
-            } else {
-              assetSymbol = instruction.parsed.info?.mint
-                ? instruction.parsed.info.mint.slice(0, 6)
-                : "SPL";
-            }
-            foundValidInstruction = true;
-          }
-=======
               foundValidInstruction = true;
             }
->>>>>>> dc2c5d70
 
             if (foundValidInstruction) break;
           }
@@ -780,7 +613,7 @@
         });
       }
 
-      // console.log(`Final transaction list length: ${txList.length}`);
+      console.log(`Final transaction list length: ${txList.length}`);
 
       const sortedTxList = txList.sort(
         (a, b) => new Date(b.date).getTime() - new Date(a.date).getTime()
