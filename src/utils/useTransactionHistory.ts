import { useState, useEffect, useCallback } from "react";
import {
  AccountInfo,
  Connection,
  ParsedAccountData,
  ParsedInstruction,
  PartiallyDecodedInstruction,
  PublicKey,
  clusterApiUrl,
  LAMPORTS_PER_SOL,
  ComputeBudgetProgram,
  SignaturesForAddressOptions,
} from "@solana/web3.js";
import { TOKEN_2022_PROGRAM_ADDRESS } from "@solana-program/token-2022";
import {
  MintInfo,
  ParsedTransaction,
  TokenBalance,
  Transaction,
} from "./Types";

const swapPrograms = [
  "9xQeWvG816bUx9EPfDdG9w7d6dXKJbTgkGMwzV3bRjP7", // Serum DEX
  "RVKd61ztZW9CdCtzZ9Gx8JepQ2iwtrtUmkfmAxs2gF7", // Raydium
  "9WwFFoJDP9N6hGPBhv1L6J7wS2tZJgJGnDzvx2Vhzy4k", // Orca
  "JUP6LkbZbjS4tYqbNrtYmNHJvZs3Kox7c3M1TUPNQm8", // Jupiter
];

function isSetupTransactionByLogs(logs: string[] | undefined): boolean {
  if (!logs || logs.length === 0) {
    return false;
  }

  const setupKeywords = [
    "Program log: Create",
    "Initialize the associated token account",
    "Instruction: InitializeAccount",
    "Instruction: CreateAccount",
    "Program log: Instruction: InitializeMint",
    "Instruction: CloseAccount",
  ];

  const meaningfulKeywords = [
    "Instruction: Transfer",
    "Instruction: Swap",
    "Instruction: MintTo",
    "Instruction: Burn",
  ];

  const hasSetupLog = logs.some((log) => setupKeywords.some((keyword) => log.includes(keyword)));
  const hasMeaningfulLog = logs.some((log) => meaningfulKeywords.some((keyword) => log.includes(keyword)));

  return hasSetupLog && !hasMeaningfulLog;
}

function detectTransactionType(
  instruction: ParsedInstruction,
  tokensAccountStr: Map<string, null>
): Transaction["type"] {
  const { type, info } = instruction.parsed;

  if (!info) {
    return "Other";
  }

  if (tokensAccountStr.has(info.destination) || tokensAccountStr.has(info.source)) {
    if (type === "transfer" && info.lamports) {
      if (tokensAccountStr.has(info.destination)) return "Receive";
      if (tokensAccountStr.has(info.source)) return "Send";
    }

    if (type === "transfer" || type === "transferChecked") {
      if (tokensAccountStr.has(info.destination)) return "Receive";
      if (tokensAccountStr.has(info.source)) return "Send";
    }
  }

  if (type === "mintTo" || type === "mintToChecked") {
    return "Mint";
  }

  if (swapPrograms.includes(instruction.programId.toBase58()) || type === "Transfer") {
    return "Swap";
  }

  return "Other";
}

<<<<<<< HEAD
function extractTokenAmountsFromBalanceChanges(
=======
function extractTokenAmountFromBalanceChanges(
>>>>>>> 88d3b143
  tx: ParsedTransaction,
  tokensAccountStr: Map<string, null>,
  walletPubKey: PublicKey,
  instructions: (ParsedInstruction | PartiallyDecodedInstruction)[]
): {
  amount: number;
  symbol: string;
  address: string;
  type: Transaction["type"];
  mint: string;
} | null {
  const preTokenBalances = tx.meta?.preTokenBalances || [];
  const postTokenBalances = tx.meta?.postTokenBalances || [];

  // Create maps for easier lookup
  const preBalanceMap = new Map<string, TokenBalance>();
  const postBalanceMap = new Map<string, TokenBalance>();

  preTokenBalances.forEach((balance: TokenBalance) => {
    const key = `${balance.accountIndex}-${balance.mint}`;
    preBalanceMap.set(key, balance);
  });

  postTokenBalances.forEach((balance: TokenBalance) => {
    const key = `${balance.accountIndex}-${balance.mint}`;
    postBalanceMap.set(key, balance);
  });

  const isMintTransaction = instructions.some(
    (inst) =>
      "parsed" in inst &&
      inst.parsed &&
      (inst.parsed.type === "mintTo" || inst.parsed.type === "mintToChecked")
  );

  for (const postBalance of postTokenBalances) {
    const key = `${postBalance.accountIndex}-${postBalance.mint}`;
    const preBalance = preBalanceMap.get(key);

    if (
      !preBalance &&
      postBalance.uiTokenAmount.uiAmount &&
      postBalance.uiTokenAmount.uiAmount > 0
    ) {
      const accountKeys = tx.transaction.message.accountKeys;
      const accountAddress = accountKeys[postBalance.accountIndex];

      return {
        amount: postBalance.uiTokenAmount.uiAmount,
        symbol: postBalance.mint.slice(0, 6),
        address: accountAddress || "",
        type: isMintTransaction ? "Mint" : "Receive",
        mint: postBalance.mint,
      };
    }
  }

  for (const postBalance of postTokenBalances) {
    const key = `${postBalance.accountIndex}-${postBalance.mint}`;
    const preBalance = preBalanceMap.get(key);

    if (!preBalance) continue;

    const preAmount = parseFloat(preBalance.uiTokenAmount.amount);
    const postAmount = parseFloat(postBalance.uiTokenAmount.amount);
    const difference = postAmount - preAmount;

    if (difference === 0) continue;

    const accountKeys = tx.transaction.message.accountKeys;
    const accountAddress = accountKeys[postBalance.accountIndex];

    const transferAmount =
      Math.abs(difference) / Math.pow(10, postBalance.uiTokenAmount.decimals);

    if (difference > 0) {
      const transactionType = isMintTransaction ? "Mint" : "Receive";

      return {
        amount: transferAmount,
        symbol: postBalance.mint.slice(0, 6),
        address: accountAddress || "",
        type: transactionType,
        mint: postBalance.mint,
      };
    } else if (difference < 0) {
      return {
        amount: transferAmount,
        symbol: postBalance.mint.slice(0, 6),
        address: accountAddress || "",
        type: "Send",
        mint: postBalance.mint,
      };
    }
  }

  return null;
}

<<<<<<< HEAD
function limitTransactionsPerSignature(
  transactions: Transaction[],
  maxPerSignature: number = 2
): Transaction[] {
  const signatureGroups = new Map<string, Transaction[]>();

  // Group transactions by signature
  transactions.forEach((tx) => {
    if (!signatureGroups.has(tx.id)) {
      signatureGroups.set(tx.id, []);
    }
    signatureGroups.get(tx.id)!.push(tx);
  });

  // Keep only the last N transactions for each signature
  const limitedTransactions: Transaction[] = [];
  signatureGroups.forEach((txGroup, signature) => {
    // Sort by date descending and take the last N
    const sortedGroup = txGroup.sort(
      (a, b) => new Date(b.date).getTime() - new Date(a.date).getTime()
    );
    const limitedGroup = sortedGroup.slice(0, maxPerSignature);
    limitedTransactions.push(...limitedGroup);
  });

  // Sort final result by date descending
  return limitedTransactions.sort(
    (a, b) => new Date(b.date).getTime() - new Date(a.date).getTime()
  );
}

=======
>>>>>>> 88d3b143
export function useTransactionHistory(
  publicKey: string | null,
  pageSize: number | undefined = 10
) {
  const [transactions, setTransactions] = useState<Transaction[]>([]);
  const [isLoading, setIsLoading] = useState<boolean>(true);
  const [error, setError] = useState<Error | null>(null);
  const [beforeSig, setBeforeSig] = useState<string | undefined>(undefined);
  const [hasMore, setHasMore] = useState<boolean>(true);
<<<<<<< HEAD
  const [total, setTotal] = useState<number | null>(null);
  
=======

>>>>>>> 88d3b143
  const fetchTransactions = useCallback(async () => {
    if (!publicKey || isLoading || !hasMore) {
      setTransactions([]);
      setIsLoading(false);
      return;
    }

    setIsLoading(true);
    setError(null);
    const mintsInfo = new Map<
      string,
      AccountInfo<Buffer | ParsedAccountData> | null
    >();
    const tokensAccountAddr = new Map<string, null>();

    try {
      const connection = new Connection(clusterApiUrl("devnet"), "confirmed");
      const walletPubKey = new PublicKey(publicKey);

<<<<<<< HEAD
      if (beforeSig === undefined) {
        try {
          let allSignaturesCount = 0;
          let lastSignature: string | undefined = undefined;
          let keepFetching = true;

          while (keepFetching) {
            const signaturesBatch = await connection.getSignaturesForAddress(
              walletPubKey,
              {
                limit: 1000,
                before: lastSignature,
              }
            );

            allSignaturesCount += signaturesBatch.length;

            if (signaturesBatch.length < 1000) {
              keepFetching = false;
            } else {
              lastSignature =
                signaturesBatch[signaturesBatch.length - 1].signature;
            }
          }
          setTotal(allSignaturesCount);
        } catch (e) {
          console.error("Error fetching total transaction count:", e);
        }
      }
      
=======
      // const fetchLimit = limit === null ? 10 : limit;

>>>>>>> 88d3b143
      const [token2022Accounts] = await Promise.all([
        connection.getParsedTokenAccountsByOwner(walletPubKey, {
          programId: new PublicKey(TOKEN_2022_PROGRAM_ADDRESS),
        }),
      ]);

      tokensAccountAddr.set(walletPubKey.toString(), null);
      token2022Accounts.value.map((tokenAccount) =>
        tokensAccountAddr.set(tokenAccount.pubkey.toString(), null)
      );

<<<<<<< HEAD
=======
      const options: SignaturesForAddressOptions = {
        limit: pageSize,
        before: beforeSig,
      };

      const signatures = await connection.getSignaturesForAddress(
        walletPubKey,
        options
      );

      if (signatures.length < pageSize) {
        setHasMore(false);
      }
      if (signatures.length > 0) {
        setBeforeSig(signatures[signatures.length - 1].signature);
      } else {
        setHasMore(false);
        setIsLoading(false);
        return;
      }

>>>>>>> 88d3b143
      const txList: Transaction[] = [];
      // let processedSignatures = 0;
      // Fetch more signatures to account for potential filtering and limiting
      const fetchLimit = Math.max(pageSize * 2, 20); // Fetch at least 2x the desired page size
      
      while (txList.length < pageSize && hasMore) {
        const options: SignaturesForAddressOptions = {
          limit: fetchLimit,
          before: beforeSig,
        };

        const signatures = await connection.getSignaturesForAddress(
          walletPubKey,
          options
        );

<<<<<<< HEAD
        console.log("Sign:", signatures);
        
        if (signatures.length === 0) {
          setHasMore(false);
          break;
        }
        
        // Update beforeSig for next batch
        setBeforeSig(signatures[signatures.length - 1].signature);
        
        if (signatures.length < fetchLimit) {
          setHasMore(false);
=======
      for (const sigInfo of signatures) {
        if (txList.length >= pageSize) break;
        const tx = (await connection.getParsedTransaction(sigInfo.signature, { maxSupportedTransactionVersion: 0, })) as ParsedTransaction | null;

        await new Promise((res) => setTimeout(res, 200));

        if (!tx || !tx.blockTime) continue;

        if (isSetupTransactionByLogs(tx.meta?.logMessages)) {
          console.log(`Skipping setup transaction by logs: ${sigInfo.signature}`);
          continue;
>>>>>>> 88d3b143
        }

        for (const sigInfo of signatures) {
          if (txList.length >= pageSize) break;
          
          const tx = (await connection.getParsedTransaction(sigInfo.signature, {
            maxSupportedTransactionVersion: 0,
          })) as ParsedTransaction | null;

          await new Promise((res) => setTimeout(res, 200));

<<<<<<< HEAD
          if (!tx || !tx.blockTime) continue;

          if (isSetupTransactionByLogs(tx.meta?.logMessages)) {
            console.log(
              `Skipping setup transaction by logs: ${sigInfo.signature}`
            );
            continue;
          }

          let type: Transaction["type"] = "Other";
          let amount = 0;
          let address = "";
          let assetSymbol = "N/A";
          const blockTimeSec = tx.blockTime ?? sigInfo.blockTime ?? 0;
          const transactionFeeLamports = tx.meta?.fee ?? 0;

          if (tx.meta?.err) {
            const errorTx: Transaction = {
              id: sigInfo.signature,
              type: "Other",
              assetSymbol,
              amount,
              value: 0,
              status: "Failed",
              date: new Date(blockTimeSec * 1000).toISOString(),
              address: "",
            };
            txList.push(errorTx);
            continue;
          }

          const inner =
            tx.meta?.innerInstructions?.flatMap((i) => i.instructions) ?? [];

          let foundValidInstruction = false;
          const instructions = [...tx.transaction.message.instructions, ...inner];
          console.log("Int: ", instructions);
          
          const tokenBalanceChanges = extractTokenAmountsFromBalanceChanges(
            tx,
            tokensAccountAddr,
            walletPubKey,
            instructions
          );
          
          if (tokenBalanceChanges.length > 0) {
            // Limit the number of transactions per signature to 2
            const limitedChanges = tokenBalanceChanges.slice(0, 2);
            
            for (const change of limitedChanges) {
              if (txList.length >= pageSize) break;
              
              type = change.type;
              amount = change.amount;
              address = change.address;
              assetSymbol = change.symbol;

              const mint = change.mint;
              if (mint && !mintsInfo.has(mint)) {
                try {
                  const mintAccount = await connection.getParsedAccountInfo(
                    new PublicKey(mint)
                  );
                  mintsInfo.set(mint, mintAccount.value);
                } catch (e) {
                  console.warn("Could not fetch mint info for", mint);
                }
              }

              if (mint && mintsInfo.get(mint)?.data) {
                const mintData = mintsInfo.get(mint)?.data as ParsedAccountData;
                const parsedInfo = mintData.parsed?.info as MintInfo;
                const extensions = parsedInfo?.extensions;
                if (extensions) {
                  for (const ext of extensions) {
                    if (ext.extension === "tokenMetadata") {
                      assetSymbol = ext.state.symbol || assetSymbol;
                      break;
                    }
                  }
=======
        const inner = tx.meta?.innerInstructions?.flatMap((i) => i.instructions) ?? [];
        const instructions = [...tx.transaction.message.instructions, ...inner];
        let foundValidInstruction = false;

        const tokenBalanceChange = extractTokenAmountFromBalanceChanges(tx, tokensAccountAddr, walletPubKey, instructions);

        if (tokenBalanceChange) {
          type = tokenBalanceChange.type;
          amount = tokenBalanceChange.amount;
          address = tokenBalanceChange.address;
          assetSymbol = tokenBalanceChange.symbol;
          foundValidInstruction = true;

          const mint = tokenBalanceChange.mint;

          if (mint && !mintsInfo.has(mint)) {
            try {
              const mintAccount = await connection.getParsedAccountInfo(new PublicKey(mint));

              mintsInfo.set(mint, mintAccount.value);

            } catch (e) {
              console.warn("Could not fetch mint info for", mint);
            }
          }

          if (mint && mintsInfo.get(mint)?.data) {
            const mintData = mintsInfo.get(mint)?.data as ParsedAccountData;

            const parsedInfo = mintData.parsed?.info as MintInfo;

            const extensions = parsedInfo?.extensions;

            if (extensions) {
              for (const ext of extensions) {
                if (ext.extension === "tokenMetadata") {
                  assetSymbol = ext.state.symbol || assetSymbol;
                  break;
                }
              }
            }
          }
        }
        if (!foundValidInstruction) {
          const walletIndex = tx.transaction.message.accountKeys.findIndex((key) => key === walletPubKey.toBase58());

          if (walletIndex !== -1 && tx.meta) {
            const preBalance = tx.meta.preBalances[walletIndex];
            const postBalance = tx.meta.postBalances[walletIndex];
            const solChange = postBalance - preBalance;

            if (Math.abs(solChange) > 5) {
              if (solChange > 0) {

                amount = solChange / LAMPORTS_PER_SOL;
                assetSymbol = "SOL";
                type = "Receive";
                foundValidInstruction = true;
              } else if (solChange < 0) {
                const amountSentLamports = Math.abs(solChange) - transactionFeeLamports;

                if (amountSentLamports > 5) {
                  amount = amountSentLamports / LAMPORTS_PER_SOL;
                  assetSymbol = "SOL";
                  type = "Send";
                  foundValidInstruction = true;
>>>>>>> 88d3b143
                }
              }

              txList.push({
                id: sigInfo.signature,
                type,
                assetSymbol: assetSymbol || "N/A",
                amount,
                value: 0,
                status:
                  sigInfo.confirmationStatus === "confirmed" ||
                  sigInfo.confirmationStatus === "finalized"
                    ? "Completed"
                    : "Pending",
                date: new Date(blockTimeSec * 1000).toISOString(),
                address,
              });
            }
            continue;
          }
<<<<<<< HEAD

          if (!foundValidInstruction) {
            const walletIndex = tx.transaction.message.accountKeys.findIndex(
              (key) => key === walletPubKey.toBase58()
            );
=======
        }
        if (!foundValidInstruction) {
          let microLamportsPerCu = 0;
          for (const inst of instructions as ParsedInstruction[]) {
            if (
              inst.programId.equals(ComputeBudgetProgram.programId) &&
              inst.parsed?.type === "setComputeUnitPrice"
            ) {
              microLamportsPerCu = inst.parsed.info.microLamports;
              break;
            }
          }


        }
        if (!foundValidInstruction) {
          for (const instruction of instructions as ParsedInstruction[]) {
            if (!("parsed" in instruction)) continue;
            if (instruction.parsed?.info?.destination === walletPubKey.toBase58()) {
              type = "Other";
              assetSymbol = "SOL";
              address = instruction.parsed.info.account;
            }
            const detectedType = detectTransactionType(instruction, tokensAccountAddr);
>>>>>>> 88d3b143

            if (walletIndex !== -1 && tx.meta) {
              const preBalance = tx.meta.preBalances[walletIndex];
              const postBalance = tx.meta.postBalances[walletIndex];
              const solChange = postBalance - preBalance;

<<<<<<< HEAD
              if (Math.abs(solChange) > 5) {
                if (solChange > 0) {
                  amount = solChange / LAMPORTS_PER_SOL;
                  assetSymbol = "SOL";
                  type = "Receive";
                  foundValidInstruction = true;
                } else if (solChange < 0) {
                  const amountSentLamports =
                    Math.abs(solChange) - transactionFeeLamports;

                  if (amountSentLamports > 5) {
                    amount = amountSentLamports / LAMPORTS_PER_SOL;
                    assetSymbol = "SOL";
                    type = "Send";
                    foundValidInstruction = true;
                  }
                }
              }
=======
            if (instruction.parsed.type === "transfer" && instruction.parsed.info?.lamports) {

              amount = instruction.parsed.info.lamports / LAMPORTS_PER_SOL;
              assetSymbol = "SOL";
              address = instruction.parsed.info.destination || instruction.parsed.info.source || "";
              foundValidInstruction = true;
>>>>>>> 88d3b143
            }
          }

<<<<<<< HEAD
          if (!foundValidInstruction) {
            for (const instruction of instructions as ParsedInstruction[]) {
              if (!("parsed" in instruction)) continue;
              if (
                instruction.parsed?.info?.destination === walletPubKey.toBase58()
              ) {
                type = "Other";
                assetSymbol = "SOL";
                address = instruction.parsed.info.account;
              }
              const detectedType = detectTransactionType(
                instruction,
                tokensAccountAddr
              );

              if (detectedType !== "Other") {
                type = detectedType;
                foundValidInstruction = true;
              }

              if (
                instruction.parsed.type === "transfer" &&
                instruction.parsed.info?.lamports
              ) {
                amount = instruction.parsed.info.lamports / LAMPORTS_PER_SOL;
                assetSymbol = "SOL";
                address =
                  instruction.parsed.info.destination ||
                  instruction.parsed.info.source ||
                  "";
                foundValidInstruction = true;
=======
            if (
              (instruction.parsed.type === "transferChecked" || instruction.parsed.type === "transfer") && instruction.parsed.info?.tokenAmount) {
              const t = instruction.parsed.info.tokenAmount;
              amount = typeof t.uiAmount === "number" ? t.uiAmount : Number(t.amount) / Math.pow(10, t.decimals || 0);
              address = instruction.parsed.info.destination || instruction.parsed.info.source || "";

              if (instruction.parsed.info.mint && !mintsInfo.has(instruction.parsed.info.mint)) {
                try {
                  const mintAccount = await connection.getParsedAccountInfo(new PublicKey(instruction.parsed.info.mint));

                  mintsInfo.set(instruction.parsed.info.mint, mintAccount.value);
                } catch (e) {
                  console.warn("Could not fetch mint info for", instruction.parsed.info.mint);
                }
              }

              if (instruction.parsed.info.mint && mintsInfo.get(instruction.parsed.info.mint)?.data) {
                const mintData = mintsInfo.get(instruction.parsed.info.mint)?.data as ParsedAccountData;
                const parsedInfo = mintData.parsed?.info as MintInfo;
                const extensions = parsedInfo?.extensions;
                if (extensions) {
                  for (const ext of extensions) {
                    if (ext.extension === "tokenMetadata") {
                      assetSymbol = ext.state.symbol || "N/A";
                      break;
                    }
                  }
                }
              } else {
                assetSymbol = instruction.parsed.info.mint ? instruction.parsed.info.mint.slice(0, 6) : "SPL";
>>>>>>> 88d3b143
              }

<<<<<<< HEAD
              if (
                (instruction.parsed.type === "transferChecked" ||
                  instruction.parsed.type === "transfer") &&
                instruction.parsed.info?.tokenAmount
              ) {
                const t = instruction.parsed.info.tokenAmount;
                amount =
                  typeof t.uiAmount === "number"
                    ? t.uiAmount
                    : Number(t.amount) / Math.pow(10, t.decimals || 0);
                address =
                  instruction.parsed.info.destination ||
                  instruction.parsed.info.source ||
                  "";

                if (
                  instruction.parsed.info.mint &&
                  !mintsInfo.has(instruction.parsed.info.mint)
                ) {
                  try {
                    const mintAccount = await connection.getParsedAccountInfo(
                      new PublicKey(instruction.parsed.info.mint)
                    );

                    mintsInfo.set(
                      instruction.parsed.info.mint,
                      mintAccount.value
                    );
                  } catch (e) {
                    console.warn(
                      "Could not fetch mint info for",
                      instruction.parsed.info.mint
                    );
=======
            if (instruction.parsed.type === "mintTo" || instruction.parsed.type === "mintToChecked") {
              if (instruction.parsed.info?.tokenAmount) {

                const t = instruction.parsed.info.tokenAmount;

                amount = typeof t.uiAmount === "number" ? t.uiAmount : Number(t.amount) / Math.pow(10, t.decimals || 0);
              } else {
                const raw = instruction.parsed.info?.amount ?? instruction.parsed.info?.mintAmount ?? 0;

                let decimals = 0;

                if (instruction.parsed.info?.mint) {

                  const mintAddr = instruction.parsed.info.mint;

                  if (!mintsInfo.has(mintAddr)) {
                    try {

                      const mintAccount = await connection.getParsedAccountInfo(new PublicKey(mintAddr));

                      mintsInfo.set(mintAddr, mintAccount.value);

                    } catch (e) {
                      console.warn("Could not fetch mint info for", mintAddr);
                    }
>>>>>>> 88d3b143
                  }
                }

<<<<<<< HEAD
                if (
                  instruction.parsed.info.mint &&
                  mintsInfo.get(instruction.parsed.info.mint)?.data
                ) {
                  const mintData = mintsInfo.get(instruction.parsed.info.mint)
                    ?.data as ParsedAccountData;
                  const parsedInfo = mintData.parsed?.info as MintInfo;
                  const extensions = parsedInfo?.extensions;
                  if (extensions) {
                    for (const ext of extensions) {
                      if (ext.extension === "tokenMetadata") {
                        assetSymbol = ext.state.symbol || "N/A";
                        break;
                      }
                    }
                  }
                } else {
                  assetSymbol = instruction.parsed.info.mint
                    ? instruction.parsed.info.mint.slice(0, 6)
                    : "SPL";
=======
                  const mintData = mintsInfo.get(instruction.parsed.info.mint)?.data as ParsedAccountData | undefined;

                  const parsedInfo = mintData?.parsed?.info as | MintInfo | undefined;
                  decimals = parsedInfo?.decimals ?? 0;
>>>>>>> 88d3b143
                }
                foundValidInstruction = true;
              }
<<<<<<< HEAD

              if (
                instruction.parsed.type === "mintTo" ||
                instruction.parsed.type === "mintToChecked"
              ) {
                if (instruction.parsed.info?.tokenAmount) {
                  const t = instruction.parsed.info.tokenAmount;

                  amount =
                    typeof t.uiAmount === "number"
                      ? t.uiAmount
                      : Number(t.amount) / Math.pow(10, t.decimals || 0);
                } else {
                  const raw =
                    instruction.parsed.info?.amount ??
                    instruction.parsed.info?.mintAmount ??
                    0;

                  let decimals = 0;

                  if (instruction.parsed.info?.mint) {
                    const mintAddr = instruction.parsed.info.mint;

                    if (!mintsInfo.has(mintAddr)) {
                      try {
                        const mintAccount = await connection.getParsedAccountInfo(
                          new PublicKey(mintAddr)
                        );

                        mintsInfo.set(mintAddr, mintAccount.value);
                      } catch (e) {
                        console.warn("Could not fetch mint info for", mintAddr);
                      }
                    }

                    const mintData = mintsInfo.get(instruction.parsed.info.mint)
                      ?.data as ParsedAccountData | undefined;
=======
              address = instruction.parsed.info?.account || instruction.parsed.info?.destination || instruction.parsed.info?.source || "";

              if (instruction.parsed.info?.mint && !mintsInfo.has(instruction.parsed.info.mint)) {
                try {
                  const mintAccount = await connection.getParsedAccountInfo(new PublicKey(instruction.parsed.info.mint));

                  mintsInfo.set(instruction.parsed.info.mint, mintAccount.value);
                } catch (e) {
                  console.warn(
                    "Could not fetch mint info for",
                    instruction.parsed.info.mint
                  );
                }
              }
              if (instruction.parsed.info?.mint && mintsInfo.get(instruction.parsed.info.mint)?.data) {
                const mintData = mintsInfo.get(instruction.parsed.info.mint)?.data as ParsedAccountData;
                const extensions = mintData.parsed?.info?.extensions;
>>>>>>> 88d3b143

                    const parsedInfo = mintData?.parsed?.info as
                      | MintInfo
                      | undefined;
                    decimals = parsedInfo?.decimals ?? 0;
                  }
                  amount = Number(raw) / Math.pow(10, decimals || 0);
                }
                address =
                  instruction.parsed.info?.account ||
                  instruction.parsed.info?.destination ||
                  instruction.parsed.info?.source ||
                  "";

                if (
                  instruction.parsed.info?.mint &&
                  !mintsInfo.has(instruction.parsed.info.mint)
                ) {
                  try {
                    const mintAccount = await connection.getParsedAccountInfo(
                      new PublicKey(instruction.parsed.info.mint)
                    );

                    mintsInfo.set(
                      instruction.parsed.info.mint,
                      mintAccount.value
                    );
                  } catch (e) {
                    console.warn(
                      "Could not fetch mint info for",
                      instruction.parsed.info.mint
                    );
                  }
                }
                if (
                  instruction.parsed.info?.mint &&
                  mintsInfo.get(instruction.parsed.info.mint)?.data
                ) {
                  const mintData = mintsInfo.get(instruction.parsed.info.mint)
                    ?.data as ParsedAccountData;
                  const extensions = mintData.parsed?.info?.extensions;

                  if (extensions) {
                    for (const ext of extensions) {
                      if (ext.extension === "tokenMetadata") {
                        assetSymbol = ext.state.symbol || "N/A";
                        break;
                      }
                    }
                  }
                } else {
                  assetSymbol = instruction.parsed.info?.mint
                    ? instruction.parsed.info.mint.slice(0, 6)
                    : "SPL";
                }
<<<<<<< HEAD
                foundValidInstruction = true;
=======
              } else {
                assetSymbol = instruction.parsed.info?.mint ? instruction.parsed.info.mint.slice(0, 6) : "SPL";
>>>>>>> 88d3b143
              }

              if (foundValidInstruction) break;
            }
          }
          
          if (assetSymbol === "SOL" && amount < 0.00001 && type === "Send") {
            continue;
          }

          txList.push({
            id: sigInfo.signature,
            type,
            assetSymbol: assetSymbol || "N/A",
            amount,
            value: 0,
            status:
              sigInfo.confirmationStatus === "confirmed" ||
              sigInfo.confirmationStatus === "finalized"
                ? "Completed"
                : "Pending",
            date: new Date(blockTimeSec * 1000).toISOString(),
            address,
          });
        }
<<<<<<< HEAD
        
        // If we haven't reached the page size and don't have more signatures, break
        if (signatures.length < fetchLimit) {
          break;
        }
=======
        if (assetSymbol === "SOL" && amount < 0.00000000001 && type === "Send") {
          continue;
        }
        if (type === "Other" && amount === 0) {

          const hasComputeBudgetInstruction = instructions.some((inst) => inst.programId.equals(ComputeBudgetProgram.programId));

          if (!hasComputeBudgetInstruction) {
            continue;
          }
        }

        txList.push({
          id: sigInfo.signature,
          type,
          assetSymbol: assetSymbol || "N/A",
          amount,
          value: 0,
          status:
            sigInfo.confirmationStatus === "confirmed" ||
              sigInfo.confirmationStatus === "finalized"
              ? "Completed"
              : "Pending",
          date: new Date(blockTimeSec * 1000).toISOString(),
          address,
        });
>>>>>>> 88d3b143
      }

      console.log(`Final transaction list length: ${txList.length}`);
      
      // Sort transactions by date descending
      const sortedTxList = txList.sort(
        (a, b) => new Date(b.date).getTime() - new Date(a.date).getTime()
      );

<<<<<<< HEAD
      setTransactions((prev) => [...prev, ...sortedTxList]);
=======
      setTransactions((prev) => [...prev, ...txList]);

>>>>>>> 88d3b143
    } catch (e) {

      console.error("Error fetching transactions:", e);
      setError(e instanceof Error ? e : new Error("An unknown error occurred"));

    } finally {

      setIsLoading(false);
    }
  }, [publicKey, pageSize, isLoading, hasMore, beforeSig]);

  useEffect(() => {
    if (!publicKey) {
      setTransactions([]);
      setIsLoading(false);
      return;
    }
    setTransactions([]);
    setBeforeSig(undefined);
    setHasMore(true);

    (async () => {
      await fetchTransactions();
    })();;
  }, [publicKey]);

  return { transactions, isLoading, error, hasMore, fetchTransactions };
}<|MERGE_RESOLUTION|>--- conflicted
+++ resolved
@@ -86,11 +86,7 @@
   return "Other";
 }
 
-<<<<<<< HEAD
-function extractTokenAmountsFromBalanceChanges(
-=======
 function extractTokenAmountFromBalanceChanges(
->>>>>>> 88d3b143
   tx: ParsedTransaction,
   tokensAccountStr: Map<string, null>,
   walletPubKey: PublicKey,
@@ -190,40 +186,6 @@
   return null;
 }
 
-<<<<<<< HEAD
-function limitTransactionsPerSignature(
-  transactions: Transaction[],
-  maxPerSignature: number = 2
-): Transaction[] {
-  const signatureGroups = new Map<string, Transaction[]>();
-
-  // Group transactions by signature
-  transactions.forEach((tx) => {
-    if (!signatureGroups.has(tx.id)) {
-      signatureGroups.set(tx.id, []);
-    }
-    signatureGroups.get(tx.id)!.push(tx);
-  });
-
-  // Keep only the last N transactions for each signature
-  const limitedTransactions: Transaction[] = [];
-  signatureGroups.forEach((txGroup, signature) => {
-    // Sort by date descending and take the last N
-    const sortedGroup = txGroup.sort(
-      (a, b) => new Date(b.date).getTime() - new Date(a.date).getTime()
-    );
-    const limitedGroup = sortedGroup.slice(0, maxPerSignature);
-    limitedTransactions.push(...limitedGroup);
-  });
-
-  // Sort final result by date descending
-  return limitedTransactions.sort(
-    (a, b) => new Date(b.date).getTime() - new Date(a.date).getTime()
-  );
-}
-
-=======
->>>>>>> 88d3b143
 export function useTransactionHistory(
   publicKey: string | null,
   pageSize: number | undefined = 10
@@ -233,12 +195,7 @@
   const [error, setError] = useState<Error | null>(null);
   const [beforeSig, setBeforeSig] = useState<string | undefined>(undefined);
   const [hasMore, setHasMore] = useState<boolean>(true);
-<<<<<<< HEAD
-  const [total, setTotal] = useState<number | null>(null);
-  
-=======
-
->>>>>>> 88d3b143
+
   const fetchTransactions = useCallback(async () => {
     if (!publicKey || isLoading || !hasMore) {
       setTransactions([]);
@@ -258,41 +215,8 @@
       const connection = new Connection(clusterApiUrl("devnet"), "confirmed");
       const walletPubKey = new PublicKey(publicKey);
 
-<<<<<<< HEAD
-      if (beforeSig === undefined) {
-        try {
-          let allSignaturesCount = 0;
-          let lastSignature: string | undefined = undefined;
-          let keepFetching = true;
-
-          while (keepFetching) {
-            const signaturesBatch = await connection.getSignaturesForAddress(
-              walletPubKey,
-              {
-                limit: 1000,
-                before: lastSignature,
-              }
-            );
-
-            allSignaturesCount += signaturesBatch.length;
-
-            if (signaturesBatch.length < 1000) {
-              keepFetching = false;
-            } else {
-              lastSignature =
-                signaturesBatch[signaturesBatch.length - 1].signature;
-            }
-          }
-          setTotal(allSignaturesCount);
-        } catch (e) {
-          console.error("Error fetching total transaction count:", e);
-        }
-      }
-      
-=======
       // const fetchLimit = limit === null ? 10 : limit;
 
->>>>>>> 88d3b143
       const [token2022Accounts] = await Promise.all([
         connection.getParsedTokenAccountsByOwner(walletPubKey, {
           programId: new PublicKey(TOKEN_2022_PROGRAM_ADDRESS),
@@ -304,8 +228,6 @@
         tokensAccountAddr.set(tokenAccount.pubkey.toString(), null)
       );
 
-<<<<<<< HEAD
-=======
       const options: SignaturesForAddressOptions = {
         limit: pageSize,
         before: beforeSig,
@@ -320,48 +242,19 @@
         setHasMore(false);
       }
       if (signatures.length > 0) {
-        setBeforeSig(signatures[signatures.length - 1].signature);
+        setBeforeSig(signatures[signatures.length - 1].signature); 
       } else {
         setHasMore(false);
         setIsLoading(false);
         return;
       }
 
->>>>>>> 88d3b143
       const txList: Transaction[] = [];
-      // let processedSignatures = 0;
-      // Fetch more signatures to account for potential filtering and limiting
-      const fetchLimit = Math.max(pageSize * 2, 20); // Fetch at least 2x the desired page size
-      
-      while (txList.length < pageSize && hasMore) {
-        const options: SignaturesForAddressOptions = {
-          limit: fetchLimit,
-          before: beforeSig,
-        };
-
-        const signatures = await connection.getSignaturesForAddress(
-          walletPubKey,
-          options
-        );
-
-<<<<<<< HEAD
-        console.log("Sign:", signatures);
-        
-        if (signatures.length === 0) {
-          setHasMore(false);
-          break;
-        }
-        
-        // Update beforeSig for next batch
-        setBeforeSig(signatures[signatures.length - 1].signature);
-        
-        if (signatures.length < fetchLimit) {
-          setHasMore(false);
-=======
+
       for (const sigInfo of signatures) {
         if (txList.length >= pageSize) break;
-        const tx = (await connection.getParsedTransaction(sigInfo.signature, { maxSupportedTransactionVersion: 0, })) as ParsedTransaction | null;
-
+        const tx = (await connection.getParsedTransaction(sigInfo.signature, {maxSupportedTransactionVersion: 0,})) as ParsedTransaction | null;
+        
         await new Promise((res) => setTimeout(res, 200));
 
         if (!tx || !tx.blockTime) continue;
@@ -369,100 +262,29 @@
         if (isSetupTransactionByLogs(tx.meta?.logMessages)) {
           console.log(`Skipping setup transaction by logs: ${sigInfo.signature}`);
           continue;
->>>>>>> 88d3b143
-        }
-
-        for (const sigInfo of signatures) {
-          if (txList.length >= pageSize) break;
-          
-          const tx = (await connection.getParsedTransaction(sigInfo.signature, {
-            maxSupportedTransactionVersion: 0,
-          })) as ParsedTransaction | null;
-
-          await new Promise((res) => setTimeout(res, 200));
-
-<<<<<<< HEAD
-          if (!tx || !tx.blockTime) continue;
-
-          if (isSetupTransactionByLogs(tx.meta?.logMessages)) {
-            console.log(
-              `Skipping setup transaction by logs: ${sigInfo.signature}`
-            );
-            continue;
-          }
-
-          let type: Transaction["type"] = "Other";
-          let amount = 0;
-          let address = "";
-          let assetSymbol = "N/A";
-          const blockTimeSec = tx.blockTime ?? sigInfo.blockTime ?? 0;
-          const transactionFeeLamports = tx.meta?.fee ?? 0;
-
-          if (tx.meta?.err) {
-            const errorTx: Transaction = {
-              id: sigInfo.signature,
-              type: "Other",
-              assetSymbol,
-              amount,
-              value: 0,
-              status: "Failed",
-              date: new Date(blockTimeSec * 1000).toISOString(),
-              address: "",
-            };
-            txList.push(errorTx);
-            continue;
-          }
-
-          const inner =
-            tx.meta?.innerInstructions?.flatMap((i) => i.instructions) ?? [];
-
-          let foundValidInstruction = false;
-          const instructions = [...tx.transaction.message.instructions, ...inner];
-          console.log("Int: ", instructions);
-          
-          const tokenBalanceChanges = extractTokenAmountsFromBalanceChanges(
-            tx,
-            tokensAccountAddr,
-            walletPubKey,
-            instructions
-          );
-          
-          if (tokenBalanceChanges.length > 0) {
-            // Limit the number of transactions per signature to 2
-            const limitedChanges = tokenBalanceChanges.slice(0, 2);
-            
-            for (const change of limitedChanges) {
-              if (txList.length >= pageSize) break;
-              
-              type = change.type;
-              amount = change.amount;
-              address = change.address;
-              assetSymbol = change.symbol;
-
-              const mint = change.mint;
-              if (mint && !mintsInfo.has(mint)) {
-                try {
-                  const mintAccount = await connection.getParsedAccountInfo(
-                    new PublicKey(mint)
-                  );
-                  mintsInfo.set(mint, mintAccount.value);
-                } catch (e) {
-                  console.warn("Could not fetch mint info for", mint);
-                }
-              }
-
-              if (mint && mintsInfo.get(mint)?.data) {
-                const mintData = mintsInfo.get(mint)?.data as ParsedAccountData;
-                const parsedInfo = mintData.parsed?.info as MintInfo;
-                const extensions = parsedInfo?.extensions;
-                if (extensions) {
-                  for (const ext of extensions) {
-                    if (ext.extension === "tokenMetadata") {
-                      assetSymbol = ext.state.symbol || assetSymbol;
-                      break;
-                    }
-                  }
-=======
+        }
+
+        let type: Transaction["type"] = "Other";
+        let amount = 0;
+        let address = "";
+        let assetSymbol = "N/A";
+        const blockTimeSec = tx.blockTime ?? sigInfo.blockTime ?? 0;
+        const transactionFeeLamports = tx.meta?.fee ?? 0;
+
+        if (tx.meta?.err) {
+          txList.push({
+            id: sigInfo.signature,
+            type: "Other",
+            assetSymbol,
+            amount,
+            value: 0,
+            status: "Failed",
+            date: new Date(blockTimeSec * 1000).toISOString(),
+            address: "",
+          });
+          continue;
+        }
+
         const inner = tx.meta?.innerInstructions?.flatMap((i) => i.instructions) ?? [];
         const instructions = [...tx.transaction.message.instructions, ...inner];
         let foundValidInstruction = false;
@@ -495,7 +317,7 @@
             const parsedInfo = mintData.parsed?.info as MintInfo;
 
             const extensions = parsedInfo?.extensions;
-
+            
             if (extensions) {
               for (const ext of extensions) {
                 if (ext.extension === "tokenMetadata") {
@@ -529,34 +351,10 @@
                   assetSymbol = "SOL";
                   type = "Send";
                   foundValidInstruction = true;
->>>>>>> 88d3b143
-                }
-              }
-
-              txList.push({
-                id: sigInfo.signature,
-                type,
-                assetSymbol: assetSymbol || "N/A",
-                amount,
-                value: 0,
-                status:
-                  sigInfo.confirmationStatus === "confirmed" ||
-                  sigInfo.confirmationStatus === "finalized"
-                    ? "Completed"
-                    : "Pending",
-                date: new Date(blockTimeSec * 1000).toISOString(),
-                address,
-              });
-            }
-            continue;
+                }
+              }
+            }
           }
-<<<<<<< HEAD
-
-          if (!foundValidInstruction) {
-            const walletIndex = tx.transaction.message.accountKeys.findIndex(
-              (key) => key === walletPubKey.toBase58()
-            );
-=======
         }
         if (!foundValidInstruction) {
           let microLamportsPerCu = 0;
@@ -570,7 +368,7 @@
             }
           }
 
-
+          
         }
         if (!foundValidInstruction) {
           for (const instruction of instructions as ParsedInstruction[]) {
@@ -581,89 +379,33 @@
               address = instruction.parsed.info.account;
             }
             const detectedType = detectTransactionType(instruction, tokensAccountAddr);
->>>>>>> 88d3b143
-
-            if (walletIndex !== -1 && tx.meta) {
-              const preBalance = tx.meta.preBalances[walletIndex];
-              const postBalance = tx.meta.postBalances[walletIndex];
-              const solChange = postBalance - preBalance;
-
-<<<<<<< HEAD
-              if (Math.abs(solChange) > 5) {
-                if (solChange > 0) {
-                  amount = solChange / LAMPORTS_PER_SOL;
-                  assetSymbol = "SOL";
-                  type = "Receive";
-                  foundValidInstruction = true;
-                } else if (solChange < 0) {
-                  const amountSentLamports =
-                    Math.abs(solChange) - transactionFeeLamports;
-
-                  if (amountSentLamports > 5) {
-                    amount = amountSentLamports / LAMPORTS_PER_SOL;
-                    assetSymbol = "SOL";
-                    type = "Send";
-                    foundValidInstruction = true;
-                  }
-                }
-              }
-=======
-            if (instruction.parsed.type === "transfer" && instruction.parsed.info?.lamports) {
+
+            if (detectedType !== "Other") {
+              type = detectedType;
+              foundValidInstruction = true;
+            }
+
+            if (instruction.parsed.type === "transfer" &&instruction.parsed.info?.lamports) {
 
               amount = instruction.parsed.info.lamports / LAMPORTS_PER_SOL;
               assetSymbol = "SOL";
               address = instruction.parsed.info.destination || instruction.parsed.info.source || "";
               foundValidInstruction = true;
->>>>>>> 88d3b143
-            }
-          }
-
-<<<<<<< HEAD
-          if (!foundValidInstruction) {
-            for (const instruction of instructions as ParsedInstruction[]) {
-              if (!("parsed" in instruction)) continue;
-              if (
-                instruction.parsed?.info?.destination === walletPubKey.toBase58()
-              ) {
-                type = "Other";
-                assetSymbol = "SOL";
-                address = instruction.parsed.info.account;
-              }
-              const detectedType = detectTransactionType(
-                instruction,
-                tokensAccountAddr
-              );
-
-              if (detectedType !== "Other") {
-                type = detectedType;
-                foundValidInstruction = true;
-              }
-
-              if (
-                instruction.parsed.type === "transfer" &&
-                instruction.parsed.info?.lamports
-              ) {
-                amount = instruction.parsed.info.lamports / LAMPORTS_PER_SOL;
-                assetSymbol = "SOL";
-                address =
-                  instruction.parsed.info.destination ||
-                  instruction.parsed.info.source ||
-                  "";
-                foundValidInstruction = true;
-=======
+            }
+
             if (
               (instruction.parsed.type === "transferChecked" || instruction.parsed.type === "transfer") && instruction.parsed.info?.tokenAmount) {
               const t = instruction.parsed.info.tokenAmount;
-              amount = typeof t.uiAmount === "number" ? t.uiAmount : Number(t.amount) / Math.pow(10, t.decimals || 0);
+              amount = typeof t.uiAmount === "number"?  t.uiAmount : Number(t.amount) / Math.pow(10, t.decimals || 0);
               address = instruction.parsed.info.destination || instruction.parsed.info.source || "";
 
               if (instruction.parsed.info.mint && !mintsInfo.has(instruction.parsed.info.mint)) {
                 try {
                   const mintAccount = await connection.getParsedAccountInfo(new PublicKey(instruction.parsed.info.mint));
 
-                  mintsInfo.set(instruction.parsed.info.mint, mintAccount.value);
+                  mintsInfo.set(instruction.parsed.info.mint,mintAccount.value);
                 } catch (e) {
-                  console.warn("Could not fetch mint info for", instruction.parsed.info.mint);
+                  console.warn("Could not fetch mint info for",instruction.parsed.info.mint);
                 }
               }
 
@@ -681,50 +423,16 @@
                 }
               } else {
                 assetSymbol = instruction.parsed.info.mint ? instruction.parsed.info.mint.slice(0, 6) : "SPL";
->>>>>>> 88d3b143
-              }
-
-<<<<<<< HEAD
-              if (
-                (instruction.parsed.type === "transferChecked" ||
-                  instruction.parsed.type === "transfer") &&
-                instruction.parsed.info?.tokenAmount
-              ) {
-                const t = instruction.parsed.info.tokenAmount;
-                amount =
-                  typeof t.uiAmount === "number"
-                    ? t.uiAmount
-                    : Number(t.amount) / Math.pow(10, t.decimals || 0);
-                address =
-                  instruction.parsed.info.destination ||
-                  instruction.parsed.info.source ||
-                  "";
-
-                if (
-                  instruction.parsed.info.mint &&
-                  !mintsInfo.has(instruction.parsed.info.mint)
-                ) {
-                  try {
-                    const mintAccount = await connection.getParsedAccountInfo(
-                      new PublicKey(instruction.parsed.info.mint)
-                    );
-
-                    mintsInfo.set(
-                      instruction.parsed.info.mint,
-                      mintAccount.value
-                    );
-                  } catch (e) {
-                    console.warn(
-                      "Could not fetch mint info for",
-                      instruction.parsed.info.mint
-                    );
-=======
+              }
+              foundValidInstruction = true;
+            }
+
             if (instruction.parsed.type === "mintTo" || instruction.parsed.type === "mintToChecked") {
               if (instruction.parsed.info?.tokenAmount) {
 
                 const t = instruction.parsed.info.tokenAmount;
 
-                amount = typeof t.uiAmount === "number" ? t.uiAmount : Number(t.amount) / Math.pow(10, t.decimals || 0);
+                amount =typeof t.uiAmount === "number" ? t.uiAmount : Number(t.amount) / Math.pow(10, t.decimals || 0);
               } else {
                 const raw = instruction.parsed.info?.amount ?? instruction.parsed.info?.mintAmount ?? 0;
 
@@ -744,86 +452,22 @@
                     } catch (e) {
                       console.warn("Could not fetch mint info for", mintAddr);
                     }
->>>>>>> 88d3b143
                   }
-                }
-
-<<<<<<< HEAD
-                if (
-                  instruction.parsed.info.mint &&
-                  mintsInfo.get(instruction.parsed.info.mint)?.data
-                ) {
-                  const mintData = mintsInfo.get(instruction.parsed.info.mint)
-                    ?.data as ParsedAccountData;
-                  const parsedInfo = mintData.parsed?.info as MintInfo;
-                  const extensions = parsedInfo?.extensions;
-                  if (extensions) {
-                    for (const ext of extensions) {
-                      if (ext.extension === "tokenMetadata") {
-                        assetSymbol = ext.state.symbol || "N/A";
-                        break;
-                      }
-                    }
-                  }
-                } else {
-                  assetSymbol = instruction.parsed.info.mint
-                    ? instruction.parsed.info.mint.slice(0, 6)
-                    : "SPL";
-=======
+
                   const mintData = mintsInfo.get(instruction.parsed.info.mint)?.data as ParsedAccountData | undefined;
 
                   const parsedInfo = mintData?.parsed?.info as | MintInfo | undefined;
                   decimals = parsedInfo?.decimals ?? 0;
->>>>>>> 88d3b143
-                }
-                foundValidInstruction = true;
-              }
-<<<<<<< HEAD
-
-              if (
-                instruction.parsed.type === "mintTo" ||
-                instruction.parsed.type === "mintToChecked"
-              ) {
-                if (instruction.parsed.info?.tokenAmount) {
-                  const t = instruction.parsed.info.tokenAmount;
-
-                  amount =
-                    typeof t.uiAmount === "number"
-                      ? t.uiAmount
-                      : Number(t.amount) / Math.pow(10, t.decimals || 0);
-                } else {
-                  const raw =
-                    instruction.parsed.info?.amount ??
-                    instruction.parsed.info?.mintAmount ??
-                    0;
-
-                  let decimals = 0;
-
-                  if (instruction.parsed.info?.mint) {
-                    const mintAddr = instruction.parsed.info.mint;
-
-                    if (!mintsInfo.has(mintAddr)) {
-                      try {
-                        const mintAccount = await connection.getParsedAccountInfo(
-                          new PublicKey(mintAddr)
-                        );
-
-                        mintsInfo.set(mintAddr, mintAccount.value);
-                      } catch (e) {
-                        console.warn("Could not fetch mint info for", mintAddr);
-                      }
-                    }
-
-                    const mintData = mintsInfo.get(instruction.parsed.info.mint)
-                      ?.data as ParsedAccountData | undefined;
-=======
-              address = instruction.parsed.info?.account || instruction.parsed.info?.destination || instruction.parsed.info?.source || "";
+                }
+                amount = Number(raw) / Math.pow(10, decimals || 0);
+              }
+              address =instruction.parsed.info?.account || instruction.parsed.info?.destination || instruction.parsed.info?.source || "";
 
               if (instruction.parsed.info?.mint && !mintsInfo.has(instruction.parsed.info.mint)) {
                 try {
                   const mintAccount = await connection.getParsedAccountInfo(new PublicKey(instruction.parsed.info.mint));
 
-                  mintsInfo.set(instruction.parsed.info.mint, mintAccount.value);
+                  mintsInfo.set(instruction.parsed.info.mint,mintAccount.value);
                 } catch (e) {
                   console.warn(
                     "Could not fetch mint info for",
@@ -834,100 +478,24 @@
               if (instruction.parsed.info?.mint && mintsInfo.get(instruction.parsed.info.mint)?.data) {
                 const mintData = mintsInfo.get(instruction.parsed.info.mint)?.data as ParsedAccountData;
                 const extensions = mintData.parsed?.info?.extensions;
->>>>>>> 88d3b143
-
-                    const parsedInfo = mintData?.parsed?.info as
-                      | MintInfo
-                      | undefined;
-                    decimals = parsedInfo?.decimals ?? 0;
-                  }
-                  amount = Number(raw) / Math.pow(10, decimals || 0);
-                }
-                address =
-                  instruction.parsed.info?.account ||
-                  instruction.parsed.info?.destination ||
-                  instruction.parsed.info?.source ||
-                  "";
-
-                if (
-                  instruction.parsed.info?.mint &&
-                  !mintsInfo.has(instruction.parsed.info.mint)
-                ) {
-                  try {
-                    const mintAccount = await connection.getParsedAccountInfo(
-                      new PublicKey(instruction.parsed.info.mint)
-                    );
-
-                    mintsInfo.set(
-                      instruction.parsed.info.mint,
-                      mintAccount.value
-                    );
-                  } catch (e) {
-                    console.warn(
-                      "Could not fetch mint info for",
-                      instruction.parsed.info.mint
-                    );
-                  }
-                }
-                if (
-                  instruction.parsed.info?.mint &&
-                  mintsInfo.get(instruction.parsed.info.mint)?.data
-                ) {
-                  const mintData = mintsInfo.get(instruction.parsed.info.mint)
-                    ?.data as ParsedAccountData;
-                  const extensions = mintData.parsed?.info?.extensions;
-
-                  if (extensions) {
-                    for (const ext of extensions) {
-                      if (ext.extension === "tokenMetadata") {
-                        assetSymbol = ext.state.symbol || "N/A";
-                        break;
-                      }
+
+                if (extensions) {
+                  for (const ext of extensions) {
+                    if (ext.extension === "tokenMetadata") {
+                      assetSymbol = ext.state.symbol || "N/A";
+                      break;
                     }
                   }
-                } else {
-                  assetSymbol = instruction.parsed.info?.mint
-                    ? instruction.parsed.info.mint.slice(0, 6)
-                    : "SPL";
-                }
-<<<<<<< HEAD
-                foundValidInstruction = true;
-=======
+                }
               } else {
                 assetSymbol = instruction.parsed.info?.mint ? instruction.parsed.info.mint.slice(0, 6) : "SPL";
->>>>>>> 88d3b143
-              }
-
-              if (foundValidInstruction) break;
-            }
+              }
+              foundValidInstruction = true;
+            }
+
+            if (foundValidInstruction) break;
           }
-          
-          if (assetSymbol === "SOL" && amount < 0.00001 && type === "Send") {
-            continue;
-          }
-
-          txList.push({
-            id: sigInfo.signature,
-            type,
-            assetSymbol: assetSymbol || "N/A",
-            amount,
-            value: 0,
-            status:
-              sigInfo.confirmationStatus === "confirmed" ||
-              sigInfo.confirmationStatus === "finalized"
-                ? "Completed"
-                : "Pending",
-            date: new Date(blockTimeSec * 1000).toISOString(),
-            address,
-          });
-        }
-<<<<<<< HEAD
-        
-        // If we haven't reached the page size and don't have more signatures, break
-        if (signatures.length < fetchLimit) {
-          break;
-        }
-=======
+        }
         if (assetSymbol === "SOL" && amount < 0.00000000001 && type === "Send") {
           continue;
         }
@@ -948,41 +516,32 @@
           value: 0,
           status:
             sigInfo.confirmationStatus === "confirmed" ||
-              sigInfo.confirmationStatus === "finalized"
+            sigInfo.confirmationStatus === "finalized"
               ? "Completed"
               : "Pending",
           date: new Date(blockTimeSec * 1000).toISOString(),
           address,
         });
->>>>>>> 88d3b143
       }
 
       console.log(`Final transaction list length: ${txList.length}`);
-      
-      // Sort transactions by date descending
-      const sortedTxList = txList.sort(
-        (a, b) => new Date(b.date).getTime() - new Date(a.date).getTime()
-      );
-
-<<<<<<< HEAD
-      setTransactions((prev) => [...prev, ...sortedTxList]);
-=======
+
       setTransactions((prev) => [...prev, ...txList]);
 
->>>>>>> 88d3b143
     } catch (e) {
 
       console.error("Error fetching transactions:", e);
+
       setError(e instanceof Error ? e : new Error("An unknown error occurred"));
 
     } finally {
 
       setIsLoading(false);
     }
-  }, [publicKey, pageSize, isLoading, hasMore, beforeSig]);
+  }, [publicKey,pageSize, isLoading, hasMore, beforeSig]);
 
   useEffect(() => {
-    if (!publicKey) {
+     if (!publicKey) {
       setTransactions([]);
       setIsLoading(false);
       return;
@@ -990,11 +549,11 @@
     setTransactions([]);
     setBeforeSig(undefined);
     setHasMore(true);
-
+    
     (async () => {
       await fetchTransactions();
     })();;
   }, [publicKey]);
 
-  return { transactions, isLoading, error, hasMore, fetchTransactions };
+  return { transactions, isLoading, error,hasMore,fetchTransactions };
 }